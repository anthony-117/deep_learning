# rag_processor.py
import os
import pandas as pd
import numpy as np
from io import BytesIO
from typing import List, Dict, Any, Optional, Tuple
from dotenv import load_dotenv

# --- Enhanced PDF Processing ---
import fitz  # PyMuPDF for advanced PDF parsing
from langchain_community.document_loaders import PyPDFLoader
from langchain.text_splitter import RecursiveCharacterTextSplitter
from langchain.schema import Document

# --- Vector Store and Embeddings ---
from langchain_community.vectorstores import FAISS
from langchain_community.embeddings import HuggingFaceEmbeddings

<<<<<<< HEAD
# Import other vector stores conditionally
try:
    from langchain_community.vectorstores import Qdrant
except ImportError:
    Qdrant = None

try:
    from langchain_community.vectorstores import Chroma
except ImportError:
    Chroma = None

try:
    from langchain_community.vectorstores import Pinecone
except ImportError:
    Pinecone = None

try:
    from langchain_community.vectorstores import Weaviate
except ImportError:
    Weaviate = None

try:
    from langchain_community.vectorstores import Milvus
except ImportError:
    Milvus = None
=======
# Optional embedding providers (install as needed)
try:
    from langchain_openai import OpenAIEmbeddings
    OPENAI_AVAILABLE = True
except ImportError:
    OPENAI_AVAILABLE = False

try:
    from langchain_cohere import CohereEmbeddings
    COHERE_AVAILABLE = True
except ImportError:
    COHERE_AVAILABLE = False

>>>>>>> 470d707a

# --- LLM and RAG Chain ---
from langchain_groq import ChatGroq

# Cerebras LLM (uses OpenAI-compatible API)
try:
    from langchain_openai import ChatOpenAI
    CEREBRAS_AVAILABLE = True
except ImportError:
    CEREBRAS_AVAILABLE = False
from langchain.chains.combine_documents import create_stuff_documents_chain
from langchain.chains import create_retrieval_chain
from langchain.prompts import ChatPromptTemplate

# --- Optional advanced libraries for table extraction ---
try:
    import camelot
    CAMELOT_AVAILABLE = True
except ImportError:
    CAMELOT_AVAILABLE = False
    print("Camelot not available. Install with: pip install camelot-py[cv]")

try:
    import tabula
    TABULA_AVAILABLE = True
except ImportError:
    TABULA_AVAILABLE = False
    print("Tabula not available. Install with: pip install tabula-py")

try:
    from PIL import Image
    import cv2
    VISION_AVAILABLE = True
except ImportError:
    VISION_AVAILABLE = False
    print("Vision libraries not available. Install with: pip install pillow opencv-python")

# Load environment variables from .env file
load_dotenv()

class RAGProcessor:
    """
    A class to handle the entire RAG pipeline from PDF processing to answering queries.
<<<<<<< HEAD
    Supports multiple vector databases through environment configuration.
    """
    def __init__(self, groq_api_key: str, temperature: float = 0.1, vector_db: str = None):
        """
        Initializes the RAG processor with configurable vector database.
=======
    Supports both Groq and Cerebras LLM providers.
    """
    def __init__(self, llm_provider: str, llm_model: str, groq_api_key: str = None,
                 cerebras_api_key: str = None, temperature: float = 0.1):
        """
        Initializes the RAG processor with flexible LLM provider support.
>>>>>>> 470d707a

        Args:
            llm_provider (str): The LLM provider ('groq' or 'cerebras').
            llm_model (str): The model name for the chosen provider.
            groq_api_key (str): The Groq API key (required if provider is 'groq').
            cerebras_api_key (str): The Cerebras API key (required if provider is 'cerebras').
            temperature (float): The temperature for the LLM's generation.
            vector_db (str): Vector database to use (overrides env variable).
        """
        self.llm_provider = llm_provider
        self.llm_model = llm_model
        
        self.vector_store = None
        self.retrieval_chain = None
<<<<<<< HEAD
        self.vector_db = vector_db or os.getenv('VECTOR_DB', 'faiss').lower()
=======
        self.top_k = 4  # Default value

        # 1. Initialize the LLM based on provider
        if llm_provider == "groq":
            if not groq_api_key:
                raise ValueError("Groq API key is required when using Groq provider.")
            self.llm = ChatGroq(
                temperature=temperature,
                model_name=llm_model,
                api_key=groq_api_key
            )
        elif llm_provider == "cerebras":
            if not CEREBRAS_AVAILABLE:
                raise ImportError("Cerebras LLM not available. Install with: pip install langchain-openai")
            if not cerebras_api_key:
                raise ValueError("Cerebras API key is required when using Cerebras provider.")
            self.llm = ChatOpenAI(
                temperature=temperature,
                model=llm_model,
                api_key=cerebras_api_key,
                base_url="https://api.cerebras.ai/v1"
            )
        else:
            raise ValueError(f"Unsupported LLM provider: {llm_provider}. Supported providers: groq, cerebras")

        # 2. Initialize the Embedding Model based on environment variables
        self.embedding_model = self._create_embedding_model()
>>>>>>> 470d707a
        
        # 3. Define the enhanced RAG Prompt Template for multimodal content
        system_prompt = (
            "You are an assistant for question-answering tasks. "
            "Use the following retrieved context to answer the question. "
            "The context may include text, tables, and descriptions of images/diagrams. "
            "When referencing tables, preserve their structure in your response. "
            "When discussing images or diagrams, mention the visual elements described. "
            "If you don't know the answer, just say that you don't know. "
            "Keep the answer comprehensive but concise.\n\n"
            "{context}"
        )
        self.prompt = ChatPromptTemplate.from_messages(
            [
                ("system", system_prompt),
                ("human", "{input}"),
            ]
        )
<<<<<<< HEAD
        print(f"RAG Processor initialized with model 'openai/gpt-oss-20b' and vector DB '{self.vector_db}'.")
=======
        print("RAG Processor initialized with enhanced multimodal capabilities.")

    def extract_tables_from_page(self, pdf_path: str, page_num: int) -> List[Dict[str, Any]]:
        """Extract tables from a specific PDF page using multiple methods."""
        tables = []

        # Method 1: Camelot (if available)
        if CAMELOT_AVAILABLE:
            try:
                camelot_tables = camelot.read_pdf(pdf_path, pages=str(page_num + 1))
                for i, table in enumerate(camelot_tables):
                    if table.df.shape[0] > 1 and table.df.shape[1] > 1:
                        tables.append({
                            'method': 'camelot',
                            'page': page_num,
                            'table_id': f"camelot_{page_num}_{i}",
                            'dataframe': table.df,
                            'confidence': getattr(table, 'accuracy', 0.0)
                        })
            except Exception as e:
                print(f"Camelot extraction failed for page {page_num}: {e}")

        # Method 2: Tabula (if available)
        if TABULA_AVAILABLE:
            try:
                tabula_tables = tabula.read_pdf(pdf_path, pages=page_num + 1, multiple_tables=True)
                for i, df in enumerate(tabula_tables):
                    if df.shape[0] > 1 and df.shape[1] > 1:
                        tables.append({
                            'method': 'tabula',
                            'page': page_num,
                            'table_id': f"tabula_{page_num}_{i}",
                            'dataframe': df,
                            'confidence': 0.8
                        })
            except Exception as e:
                print(f"Tabula extraction failed for page {page_num}: {e}")

        return tables

    def extract_images_from_page(self, page, page_num: int) -> List[Dict[str, Any]]:
        """Extract and analyze images from a PDF page."""
        images = []

        if not VISION_AVAILABLE:
            return images

        try:
            image_list = page.get_images()

            for img_index, img in enumerate(image_list):
                try:
                    xref = img[0]
                    pix = fitz.Pixmap(page.parent, xref)

                    if pix.n - pix.alpha < 4:  # GRAY or RGB
                        width, height = pix.width, pix.height

                        # Basic image analysis
                        size_category = self.categorize_image_size(width, height)
                        description = f"Image on page {page_num + 1}: {size_category}, dimensions {width}x{height}px"

                        images.append({
                            'page': page_num,
                            'image_id': f"img_{page_num}_{img_index}",
                            'width': width,
                            'height': height,
                            'description': description,
                            'size_category': size_category
                        })

                    pix = None

                except Exception as e:
                    print(f"Error processing image {img_index} on page {page_num}: {e}")

        except Exception as e:
            print(f"Error extracting images from page {page_num}: {e}")

        return images

    def categorize_image_size(self, width: int, height: int) -> str:
        """Categorize image by size to understand its likely importance."""
        area = width * height

        if area < 10000:
            return "small icon/symbol"
        elif area < 100000:
            return "medium figure/diagram"
        else:
            return "large chart/diagram"

    def format_table_as_text(self, df: pd.DataFrame) -> str:
        """Convert DataFrame to readable text format."""
        try:
            df_clean = df.fillna('')
            table_text = df_clean.to_string(index=False, max_rows=50)

            if len(df) > 50:
                table_text += f"\n... (Table continues with {len(df)} total rows)"

            return table_text

        except Exception as e:
            print(f"Error formatting table: {e}")
            return str(df)

    def process_pdf_with_advanced_extraction(self, pdf_path: str) -> List[Document]:
        """Process PDF with enhanced extraction of tables and images."""
        documents = []

        try:
            doc = fitz.open(pdf_path)

            for page_num in range(len(doc)):
                page = doc[page_num]

                # Extract text
                text = page.get_text()

                # Extract tables
                tables = self.extract_tables_from_page(pdf_path, page_num)

                # Extract images
                images = self.extract_images_from_page(page, page_num)

                # Create main text document
                if text.strip():
                    text_doc = Document(
                        page_content=text,
                        metadata={
                            'source': pdf_path,
                            'page': page_num,
                            'content_type': 'text',
                            'source_file': os.path.basename(pdf_path)
                        }
                    )
                    documents.append(text_doc)

                # Create table documents
                for table in tables:
                    table_text = self.format_table_as_text(table['dataframe'])
                    if table_text.strip():
                        table_doc = Document(
                            page_content=f"TABLE on page {page_num + 1}:\n{table_text}",
                            metadata={
                                'source': pdf_path,
                                'page': page_num,
                                'content_type': 'table',
                                'table_id': table['table_id'],
                                'extraction_method': table['method'],
                                'confidence': table.get('confidence', 0.0),
                                'source_file': os.path.basename(pdf_path)
                            }
                        )
                        documents.append(table_doc)

                # Create image documents
                for image in images:
                    image_doc = Document(
                        page_content=f"IMAGE on page {page_num + 1}: {image['description']}",
                        metadata={
                            'source': pdf_path,
                            'page': page_num,
                            'content_type': 'image',
                            'image_id': image['image_id'],
                            'size_category': image['size_category'],
                            'dimensions': f"{image['width']}x{image['height']}",
                            'source_file': os.path.basename(pdf_path)
                        }
                    )
                    documents.append(image_doc)

            doc.close()

        except Exception as e:
            print(f"Advanced extraction failed for {pdf_path}, using fallback: {e}")
            # Fallback to basic extraction
            loader = PyPDFLoader(pdf_path)
            fallback_docs = loader.load()
            for doc in fallback_docs:
                doc.metadata['source_file'] = os.path.basename(pdf_path)
                doc.metadata['content_type'] = 'text_fallback'
            documents.extend(fallback_docs)

        return documents

    def smart_chunk_documents(self, documents: List[Document], chunk_size: int, chunk_overlap: int) -> List[Document]:
        """Smart chunking that respects content types and structure."""
        chunks = []

        # Separate documents by type
        text_docs = [doc for doc in documents if doc.metadata.get('content_type') in ['text', 'text_fallback']]
        table_docs = [doc for doc in documents if doc.metadata.get('content_type') == 'table']
        image_docs = [doc for doc in documents if doc.metadata.get('content_type') == 'image']

        # Process text documents with standard chunking
        if text_docs:
            text_splitter = RecursiveCharacterTextSplitter(
                chunk_size=chunk_size,
                chunk_overlap=chunk_overlap,
                length_function=len
            )
            text_chunks = text_splitter.split_documents(text_docs)
            chunks.extend(text_chunks)

        # Keep tables as single chunks (don't split them)
        for table_doc in table_docs:
            if len(table_doc.page_content) > chunk_size * 2:
                # If table is very large, create a summary chunk
                lines = table_doc.page_content.split('\n')
                summary = '\n'.join(lines[:20]) + f"\n... (Large table with {len(lines)} total lines)"
                table_doc.page_content = summary
            chunks.append(table_doc)

        # Keep image descriptions as single chunks
        chunks.extend(image_docs)

        return chunks

    def setup_rag_pipeline_enhanced(self, pdf_paths: List[str], chunk_size: int, chunk_overlap: int, top_k: int):
        """Set up RAG pipeline with enhanced PDF processing for tables and images."""
        if not pdf_paths:
            raise ValueError("No PDF paths provided")

        for pdf_path in pdf_paths:
            if not os.path.exists(pdf_path):
                raise FileNotFoundError(f"PDF file not found at {pdf_path}")

        print(f"Processing {len(pdf_paths)} PDF files with enhanced extraction...")
        all_documents = []

        for pdf_path in pdf_paths:
            print(f"Processing with advanced extraction: {os.path.basename(pdf_path)}")
            documents = self.process_pdf_with_advanced_extraction(pdf_path)
            all_documents.extend(documents)

        print(f"Total documents extracted: {len(all_documents)}")

        # Smart chunking
        all_chunks = self.smart_chunk_documents(all_documents, chunk_size, chunk_overlap)
        print(f"Created {len(all_chunks)} chunks with smart chunking")

        # Create vector store
        self.vector_store = FAISS.from_documents(
            documents=all_chunks,
            embedding=self.embedding_model
        )

        # Create retrieval chain
        question_answer_chain = create_stuff_documents_chain(self.llm, self.prompt)
        retriever = self.vector_store.as_retriever(search_kwargs={'k': top_k})

        self.retrieval_chain = create_retrieval_chain(retriever, question_answer_chain)

        print(f"Enhanced RAG pipeline ready with {len(pdf_paths)} files and {len(all_chunks)} chunks.")
>>>>>>> 470d707a

    def setup_rag_pipeline(self, pdf_path: str, chunk_size: int, chunk_overlap: int, top_k: int):
        """
        Processes a PDF file to build the RAG pipeline using custom settings.
        
        Args:
            pdf_path (str): The file path to the PDF.
            chunk_size (int): The size of each text chunk.
            chunk_overlap (int): The overlap between adjacent chunks.
            top_k (int): The number of relevant chunks to retrieve.
        """
        if not os.path.exists(pdf_path):
            raise FileNotFoundError(f"PDF file not found at {pdf_path}")
            
        print(f"Processing PDF: {pdf_path}...")
        
        # 1. Load the PDF
        loader = PyPDFLoader(pdf_path)
        documents = loader.load()
        
        # 2. Split the document into chunks with configurable overlap
        text_splitter = RecursiveCharacterTextSplitter(
            chunk_size=chunk_size,
            chunk_overlap=chunk_overlap,
            length_function=len
        )
        chunks = text_splitter.split_documents(documents)

        # 2.5. Enhance chunks with position information
        for i, chunk in enumerate(chunks):
            # Add chunk position info
            chunk.metadata['chunk_id'] = i
            # Calculate approximate line numbers based on content
            lines_before = chunk.page_content.count('\n')
            chunk.metadata['approx_lines'] = lines_before + 1
        print(f"PDF split into {len(chunks)} chunks with size {chunk_size} and overlap {chunk_overlap}.")
        
        # 3. Create a vector store from the chunks
        print(f"Creating {self.vector_db} vector store...")
        self.vector_store = self._create_vector_store(chunks)
        print(f"{self.vector_db.title()} vector store created successfully.")
        
        # 4. Create the core RAG chain
        question_answer_chain = create_stuff_documents_chain(self.llm, self.prompt)
        
        # 5. Create the retrieval chain with a configurable retriever
        self.top_k = top_k  # Store the top_k value
        retriever = self.vector_store.as_retriever(search_kwargs={'k': top_k})

        self.retrieval_chain = create_retrieval_chain(
            retriever,
            question_answer_chain
        )
        print(f"RAG pipeline is ready. Retriever will use top_k={top_k}.")

<<<<<<< HEAD
    def _create_vector_store(self, chunks):
        """
        Create vector store based on the configured database type.

        Args:
            chunks: Document chunks to index

        Returns:
            Vector store instance
        """
        if self.vector_db == 'faiss':
            return FAISS.from_documents(
                documents=chunks,
                embedding=self.embedding_model
            )

        elif self.vector_db == 'qdrant':
            if Qdrant is None:
                raise ImportError("qdrant-client not installed. Run: pip install qdrant-client")

            url = os.getenv('QDRANT_URL', 'http://localhost:6333')
            api_key = os.getenv('QDRANT_API_KEY')
            collection_name = 'pdf_documents'

            return Qdrant.from_documents(
                chunks,
                self.embedding_model,
                url=url,
                api_key=api_key,
                collection_name=collection_name
            )

        elif self.vector_db == 'chroma':
            if Chroma is None:
                raise ImportError("chromadb not installed. Run: pip install chromadb")

            persist_directory = './chroma_db'
            collection_name = 'pdf_documents'

            return Chroma.from_documents(
                chunks,
                self.embedding_model,
                persist_directory=persist_directory,
                collection_name=collection_name
            )

        elif self.vector_db == 'pinecone':
            if Pinecone is None:
                raise ImportError("pinecone-client not installed. Run: pip install pinecone-client")

            import pinecone

            api_key = os.getenv('PINECONE_API_KEY')
            environment = os.getenv('PINECONE_ENVIRONMENT')
            index_name = 'pdf-documents'

            if not api_key or not environment:
                raise ValueError("PINECONE_API_KEY and PINECONE_ENVIRONMENT must be set")

            pinecone.init(api_key=api_key, environment=environment)
            return Pinecone.from_documents(chunks, self.embedding_model, index_name=index_name)

        elif self.vector_db == 'weaviate':
            if Weaviate is None:
                raise ImportError("weaviate-client not installed. Run: pip install weaviate-client")

            import weaviate

            url = os.getenv('WEAVIATE_URL', 'http://localhost:8080')
            api_key = os.getenv('WEAVIATE_API_KEY')

            client = weaviate.Client(
                url=url,
                auth_client_secret=weaviate.AuthApiKey(api_key) if api_key else None
            )

            return Weaviate.from_documents(
                chunks,
                self.embedding_model,
                client=client,
                by_text=False
            )

        elif self.vector_db == 'milvus':
            if Milvus is None:
                raise ImportError("pymilvus not installed. Run: pip install pymilvus")

            host = os.getenv('MILVUS_HOST', 'localhost')
            port = os.getenv('MILVUS_PORT', '19530')
            collection_name = 'pdf_documents'

            connection_args = {
                'host': host,
                'port': port
            }

            return Milvus.from_documents(
                chunks,
                self.embedding_model,
                collection_name=collection_name,
                connection_args=connection_args
            )

        else:
            raise ValueError(f"Unsupported vector database: {self.vector_db}. Supported: faiss, qdrant, chroma, pinecone, weaviate, milvus")
=======
    def setup_rag_pipeline_multiple(self, pdf_paths: list, chunk_size: int, chunk_overlap: int, top_k: int):
        """
        Processes multiple PDF files to build the RAG pipeline using custom settings.

        Args:
            pdf_paths (list): List of file paths to PDF files.
            chunk_size (int): The size of each text chunk.
            chunk_overlap (int): The overlap between adjacent chunks.
            top_k (int): The number of relevant chunks to retrieve.
        """
        if not pdf_paths:
            raise ValueError("No PDF paths provided")

        for pdf_path in pdf_paths:
            if not os.path.exists(pdf_path):
                raise FileNotFoundError(f"PDF file not found at {pdf_path}")

        print(f"Processing {len(pdf_paths)} PDF files...")

        all_chunks = []

        # Process each PDF file
        for i, pdf_path in enumerate(pdf_paths):
            print(f"Processing file {i+1}/{len(pdf_paths)}: {pdf_path}")

            # 1. Load the PDF
            loader = PyPDFLoader(pdf_path)
            documents = loader.load()

            # Add source information to each document
            for doc in documents:
                doc.metadata['source_file'] = os.path.basename(pdf_path)

            # 2. Split the document into chunks with configurable overlap
            text_splitter = RecursiveCharacterTextSplitter(
                chunk_size=chunk_size,
                chunk_overlap=chunk_overlap,
                length_function=len
            )
            chunks = text_splitter.split_documents(documents)
            all_chunks.extend(chunks)

            print(f"File {os.path.basename(pdf_path)} split into {len(chunks)} chunks.")

        print(f"Total chunks from all files: {len(all_chunks)}")

        # 3. Create a vector store from all chunks
        print("Creating vector store from all documents...")
        self.vector_store = FAISS.from_documents(
            documents=all_chunks,
            embedding=self.embedding_model
        )
        print("Vector store created successfully.")

        # 4. Create the core RAG chain
        question_answer_chain = create_stuff_documents_chain(self.llm, self.prompt)

        # 5. Create the retrieval chain with a configurable retriever
        retriever = self.vector_store.as_retriever(search_kwargs={'k': top_k})

        self.retrieval_chain = create_retrieval_chain(
            retriever,
            question_answer_chain
        )
        print(f"RAG pipeline is ready with {len(pdf_paths)} files. Retriever will use top_k={top_k}.")
>>>>>>> 470d707a

    def ask_question(self, query: str) -> dict:
        """
        Asks a question to the RAG pipeline and returns the response with ordered context.
        """
        if not self.retrieval_chain:
            raise RuntimeError("RAG pipeline has not been set up. Call setup_rag_pipeline() first.")

        print(f"Invoking chain with query: '{query}'")

        # Get documents with similarity scores
        docs_with_scores = self.vector_store.similarity_search_with_score(query, k=self.top_k)

        # Create ordered context with relevance scores
        ordered_context = []
        for i, (doc, score) in enumerate(docs_with_scores):
            ordered_context.append({
                "rank": i + 1,
                "content": doc.page_content,
                "metadata": doc.metadata,
                "similarity_score": float(score),
                "relevance_percentage": round((1 - score) * 100, 2)  # Convert distance to relevance %
            })

        # Get the standard response from the chain
        response = self.retrieval_chain.invoke({"input": query})

        # Replace the context with our ordered version
        response["ordered_context"] = ordered_context

        return response

    def _create_embedding_model(self):
        """
        Creates an embedding model based on environment variables.

        Environment Variables:
        - EMBEDDING_PROVIDER: huggingface, openai, cohere (default: huggingface)
        - EMBEDDING_MODEL: model name (default: all-MiniLM-L6-v2)
        - EMBEDDING_DEVICE: cpu, cuda (default: cpu)
        - OPENAI_API_KEY: required for OpenAI embeddings
        - COHERE_API_KEY: required for Cohere embeddings
        """
        provider = os.getenv("EMBEDDING_PROVIDER", "huggingface").lower()
        model_name = os.getenv("EMBEDDING_MODEL", "all-MiniLM-L6-v2")
        device = os.getenv("EMBEDDING_DEVICE", "cpu")

        print(f"Creating embedding model: Provider={provider}, Model={model_name}, Device={device}")

        if provider == "huggingface":
            return HuggingFaceEmbeddings(
                model_name=model_name,
                model_kwargs={'device': device},
                encode_kwargs={'normalize_embeddings': True}
            )

        elif provider == "openai":
            if not OPENAI_AVAILABLE:
                raise ImportError("OpenAI embeddings not available. Install with: pip install langchain-openai")

            api_key = os.getenv("OPENAI_API_KEY")
            if not api_key:
                raise ValueError("OPENAI_API_KEY environment variable is required for OpenAI embeddings")

            return OpenAIEmbeddings(
                model=model_name,
                api_key=api_key
            )

        elif provider == "cohere":
            if not COHERE_AVAILABLE:
                raise ImportError("Cohere embeddings not available. Install with: pip install langchain-cohere")

            api_key = os.getenv("COHERE_API_KEY")
            if not api_key:
                raise ValueError("COHERE_API_KEY environment variable is required for Cohere embeddings")

            return CohereEmbeddings(
                model=model_name,
                cohere_api_key=api_key
            )

        else:
            raise ValueError(f"Unsupported embedding provider: {provider}. "
                           f"Supported providers: huggingface, openai, cohere")

    def _get_embedding_info(self):
        """
        Returns a string describing the current embedding configuration.
        """
        provider = os.getenv("EMBEDDING_PROVIDER", "huggingface")
        model_name = os.getenv("EMBEDDING_MODEL", "all-MiniLM-L6-v2")
        return f"{provider}/{model_name}"<|MERGE_RESOLUTION|>--- conflicted
+++ resolved
@@ -1,760 +1,741 @@
-# rag_processor.py
-import os
-import pandas as pd
-import numpy as np
-from io import BytesIO
-from typing import List, Dict, Any, Optional, Tuple
-from dotenv import load_dotenv
-
-# --- Enhanced PDF Processing ---
-import fitz  # PyMuPDF for advanced PDF parsing
-from langchain_community.document_loaders import PyPDFLoader
-from langchain.text_splitter import RecursiveCharacterTextSplitter
-from langchain.schema import Document
-
-# --- Vector Store and Embeddings ---
-from langchain_community.vectorstores import FAISS
-from langchain_community.embeddings import HuggingFaceEmbeddings
-
-<<<<<<< HEAD
-# Import other vector stores conditionally
-try:
-    from langchain_community.vectorstores import Qdrant
-except ImportError:
-    Qdrant = None
-
-try:
-    from langchain_community.vectorstores import Chroma
-except ImportError:
-    Chroma = None
-
-try:
-    from langchain_community.vectorstores import Pinecone
-except ImportError:
-    Pinecone = None
-
-try:
-    from langchain_community.vectorstores import Weaviate
-except ImportError:
-    Weaviate = None
-
-try:
-    from langchain_community.vectorstores import Milvus
-except ImportError:
-    Milvus = None
-=======
-# Optional embedding providers (install as needed)
-try:
-    from langchain_openai import OpenAIEmbeddings
-    OPENAI_AVAILABLE = True
-except ImportError:
-    OPENAI_AVAILABLE = False
-
-try:
-    from langchain_cohere import CohereEmbeddings
-    COHERE_AVAILABLE = True
-except ImportError:
-    COHERE_AVAILABLE = False
-
->>>>>>> 470d707a
-
-# --- LLM and RAG Chain ---
-from langchain_groq import ChatGroq
-
-# Cerebras LLM (uses OpenAI-compatible API)
-try:
-    from langchain_openai import ChatOpenAI
-    CEREBRAS_AVAILABLE = True
-except ImportError:
-    CEREBRAS_AVAILABLE = False
-from langchain.chains.combine_documents import create_stuff_documents_chain
-from langchain.chains import create_retrieval_chain
-from langchain.prompts import ChatPromptTemplate
-
-# --- Optional advanced libraries for table extraction ---
-try:
-    import camelot
-    CAMELOT_AVAILABLE = True
-except ImportError:
-    CAMELOT_AVAILABLE = False
-    print("Camelot not available. Install with: pip install camelot-py[cv]")
-
-try:
-    import tabula
-    TABULA_AVAILABLE = True
-except ImportError:
-    TABULA_AVAILABLE = False
-    print("Tabula not available. Install with: pip install tabula-py")
-
-try:
-    from PIL import Image
-    import cv2
-    VISION_AVAILABLE = True
-except ImportError:
-    VISION_AVAILABLE = False
-    print("Vision libraries not available. Install with: pip install pillow opencv-python")
-
-# Load environment variables from .env file
-load_dotenv()
-
-class RAGProcessor:
-    """
-    A class to handle the entire RAG pipeline from PDF processing to answering queries.
-<<<<<<< HEAD
-    Supports multiple vector databases through environment configuration.
-    """
-    def __init__(self, groq_api_key: str, temperature: float = 0.1, vector_db: str = None):
-        """
-        Initializes the RAG processor with configurable vector database.
-=======
-    Supports both Groq and Cerebras LLM providers.
-    """
-    def __init__(self, llm_provider: str, llm_model: str, groq_api_key: str = None,
-                 cerebras_api_key: str = None, temperature: float = 0.1):
-        """
-        Initializes the RAG processor with flexible LLM provider support.
->>>>>>> 470d707a
-
-        Args:
-            llm_provider (str): The LLM provider ('groq' or 'cerebras').
-            llm_model (str): The model name for the chosen provider.
-            groq_api_key (str): The Groq API key (required if provider is 'groq').
-            cerebras_api_key (str): The Cerebras API key (required if provider is 'cerebras').
-            temperature (float): The temperature for the LLM's generation.
-            vector_db (str): Vector database to use (overrides env variable).
-        """
-        self.llm_provider = llm_provider
-        self.llm_model = llm_model
-        
-        self.vector_store = None
-        self.retrieval_chain = None
-<<<<<<< HEAD
-        self.vector_db = vector_db or os.getenv('VECTOR_DB', 'faiss').lower()
-=======
-        self.top_k = 4  # Default value
-
-        # 1. Initialize the LLM based on provider
-        if llm_provider == "groq":
-            if not groq_api_key:
-                raise ValueError("Groq API key is required when using Groq provider.")
-            self.llm = ChatGroq(
-                temperature=temperature,
-                model_name=llm_model,
-                api_key=groq_api_key
-            )
-        elif llm_provider == "cerebras":
-            if not CEREBRAS_AVAILABLE:
-                raise ImportError("Cerebras LLM not available. Install with: pip install langchain-openai")
-            if not cerebras_api_key:
-                raise ValueError("Cerebras API key is required when using Cerebras provider.")
-            self.llm = ChatOpenAI(
-                temperature=temperature,
-                model=llm_model,
-                api_key=cerebras_api_key,
-                base_url="https://api.cerebras.ai/v1"
-            )
-        else:
-            raise ValueError(f"Unsupported LLM provider: {llm_provider}. Supported providers: groq, cerebras")
-
-        # 2. Initialize the Embedding Model based on environment variables
-        self.embedding_model = self._create_embedding_model()
->>>>>>> 470d707a
-        
-        # 3. Define the enhanced RAG Prompt Template for multimodal content
-        system_prompt = (
-            "You are an assistant for question-answering tasks. "
-            "Use the following retrieved context to answer the question. "
-            "The context may include text, tables, and descriptions of images/diagrams. "
-            "When referencing tables, preserve their structure in your response. "
-            "When discussing images or diagrams, mention the visual elements described. "
-            "If you don't know the answer, just say that you don't know. "
-            "Keep the answer comprehensive but concise.\n\n"
-            "{context}"
-        )
-        self.prompt = ChatPromptTemplate.from_messages(
-            [
-                ("system", system_prompt),
-                ("human", "{input}"),
-            ]
-        )
-<<<<<<< HEAD
-        print(f"RAG Processor initialized with model 'openai/gpt-oss-20b' and vector DB '{self.vector_db}'.")
-=======
-        print("RAG Processor initialized with enhanced multimodal capabilities.")
-
-    def extract_tables_from_page(self, pdf_path: str, page_num: int) -> List[Dict[str, Any]]:
-        """Extract tables from a specific PDF page using multiple methods."""
-        tables = []
-
-        # Method 1: Camelot (if available)
-        if CAMELOT_AVAILABLE:
-            try:
-                camelot_tables = camelot.read_pdf(pdf_path, pages=str(page_num + 1))
-                for i, table in enumerate(camelot_tables):
-                    if table.df.shape[0] > 1 and table.df.shape[1] > 1:
-                        tables.append({
-                            'method': 'camelot',
-                            'page': page_num,
-                            'table_id': f"camelot_{page_num}_{i}",
-                            'dataframe': table.df,
-                            'confidence': getattr(table, 'accuracy', 0.0)
-                        })
-            except Exception as e:
-                print(f"Camelot extraction failed for page {page_num}: {e}")
-
-        # Method 2: Tabula (if available)
-        if TABULA_AVAILABLE:
-            try:
-                tabula_tables = tabula.read_pdf(pdf_path, pages=page_num + 1, multiple_tables=True)
-                for i, df in enumerate(tabula_tables):
-                    if df.shape[0] > 1 and df.shape[1] > 1:
-                        tables.append({
-                            'method': 'tabula',
-                            'page': page_num,
-                            'table_id': f"tabula_{page_num}_{i}",
-                            'dataframe': df,
-                            'confidence': 0.8
-                        })
-            except Exception as e:
-                print(f"Tabula extraction failed for page {page_num}: {e}")
-
-        return tables
-
-    def extract_images_from_page(self, page, page_num: int) -> List[Dict[str, Any]]:
-        """Extract and analyze images from a PDF page."""
-        images = []
-
-        if not VISION_AVAILABLE:
-            return images
-
-        try:
-            image_list = page.get_images()
-
-            for img_index, img in enumerate(image_list):
-                try:
-                    xref = img[0]
-                    pix = fitz.Pixmap(page.parent, xref)
-
-                    if pix.n - pix.alpha < 4:  # GRAY or RGB
-                        width, height = pix.width, pix.height
-
-                        # Basic image analysis
-                        size_category = self.categorize_image_size(width, height)
-                        description = f"Image on page {page_num + 1}: {size_category}, dimensions {width}x{height}px"
-
-                        images.append({
-                            'page': page_num,
-                            'image_id': f"img_{page_num}_{img_index}",
-                            'width': width,
-                            'height': height,
-                            'description': description,
-                            'size_category': size_category
-                        })
-
-                    pix = None
-
-                except Exception as e:
-                    print(f"Error processing image {img_index} on page {page_num}: {e}")
-
-        except Exception as e:
-            print(f"Error extracting images from page {page_num}: {e}")
-
-        return images
-
-    def categorize_image_size(self, width: int, height: int) -> str:
-        """Categorize image by size to understand its likely importance."""
-        area = width * height
-
-        if area < 10000:
-            return "small icon/symbol"
-        elif area < 100000:
-            return "medium figure/diagram"
-        else:
-            return "large chart/diagram"
-
-    def format_table_as_text(self, df: pd.DataFrame) -> str:
-        """Convert DataFrame to readable text format."""
-        try:
-            df_clean = df.fillna('')
-            table_text = df_clean.to_string(index=False, max_rows=50)
-
-            if len(df) > 50:
-                table_text += f"\n... (Table continues with {len(df)} total rows)"
-
-            return table_text
-
-        except Exception as e:
-            print(f"Error formatting table: {e}")
-            return str(df)
-
-    def process_pdf_with_advanced_extraction(self, pdf_path: str) -> List[Document]:
-        """Process PDF with enhanced extraction of tables and images."""
-        documents = []
-
-        try:
-            doc = fitz.open(pdf_path)
-
-            for page_num in range(len(doc)):
-                page = doc[page_num]
-
-                # Extract text
-                text = page.get_text()
-
-                # Extract tables
-                tables = self.extract_tables_from_page(pdf_path, page_num)
-
-                # Extract images
-                images = self.extract_images_from_page(page, page_num)
-
-                # Create main text document
-                if text.strip():
-                    text_doc = Document(
-                        page_content=text,
-                        metadata={
-                            'source': pdf_path,
-                            'page': page_num,
-                            'content_type': 'text',
-                            'source_file': os.path.basename(pdf_path)
-                        }
-                    )
-                    documents.append(text_doc)
-
-                # Create table documents
-                for table in tables:
-                    table_text = self.format_table_as_text(table['dataframe'])
-                    if table_text.strip():
-                        table_doc = Document(
-                            page_content=f"TABLE on page {page_num + 1}:\n{table_text}",
-                            metadata={
-                                'source': pdf_path,
-                                'page': page_num,
-                                'content_type': 'table',
-                                'table_id': table['table_id'],
-                                'extraction_method': table['method'],
-                                'confidence': table.get('confidence', 0.0),
-                                'source_file': os.path.basename(pdf_path)
-                            }
-                        )
-                        documents.append(table_doc)
-
-                # Create image documents
-                for image in images:
-                    image_doc = Document(
-                        page_content=f"IMAGE on page {page_num + 1}: {image['description']}",
-                        metadata={
-                            'source': pdf_path,
-                            'page': page_num,
-                            'content_type': 'image',
-                            'image_id': image['image_id'],
-                            'size_category': image['size_category'],
-                            'dimensions': f"{image['width']}x{image['height']}",
-                            'source_file': os.path.basename(pdf_path)
-                        }
-                    )
-                    documents.append(image_doc)
-
-            doc.close()
-
-        except Exception as e:
-            print(f"Advanced extraction failed for {pdf_path}, using fallback: {e}")
-            # Fallback to basic extraction
-            loader = PyPDFLoader(pdf_path)
-            fallback_docs = loader.load()
-            for doc in fallback_docs:
-                doc.metadata['source_file'] = os.path.basename(pdf_path)
-                doc.metadata['content_type'] = 'text_fallback'
-            documents.extend(fallback_docs)
-
-        return documents
-
-    def smart_chunk_documents(self, documents: List[Document], chunk_size: int, chunk_overlap: int) -> List[Document]:
-        """Smart chunking that respects content types and structure."""
-        chunks = []
-
-        # Separate documents by type
-        text_docs = [doc for doc in documents if doc.metadata.get('content_type') in ['text', 'text_fallback']]
-        table_docs = [doc for doc in documents if doc.metadata.get('content_type') == 'table']
-        image_docs = [doc for doc in documents if doc.metadata.get('content_type') == 'image']
-
-        # Process text documents with standard chunking
-        if text_docs:
-            text_splitter = RecursiveCharacterTextSplitter(
-                chunk_size=chunk_size,
-                chunk_overlap=chunk_overlap,
-                length_function=len
-            )
-            text_chunks = text_splitter.split_documents(text_docs)
-            chunks.extend(text_chunks)
-
-        # Keep tables as single chunks (don't split them)
-        for table_doc in table_docs:
-            if len(table_doc.page_content) > chunk_size * 2:
-                # If table is very large, create a summary chunk
-                lines = table_doc.page_content.split('\n')
-                summary = '\n'.join(lines[:20]) + f"\n... (Large table with {len(lines)} total lines)"
-                table_doc.page_content = summary
-            chunks.append(table_doc)
-
-        # Keep image descriptions as single chunks
-        chunks.extend(image_docs)
-
-        return chunks
-
-    def setup_rag_pipeline_enhanced(self, pdf_paths: List[str], chunk_size: int, chunk_overlap: int, top_k: int):
-        """Set up RAG pipeline with enhanced PDF processing for tables and images."""
-        if not pdf_paths:
-            raise ValueError("No PDF paths provided")
-
-        for pdf_path in pdf_paths:
-            if not os.path.exists(pdf_path):
-                raise FileNotFoundError(f"PDF file not found at {pdf_path}")
-
-        print(f"Processing {len(pdf_paths)} PDF files with enhanced extraction...")
-        all_documents = []
-
-        for pdf_path in pdf_paths:
-            print(f"Processing with advanced extraction: {os.path.basename(pdf_path)}")
-            documents = self.process_pdf_with_advanced_extraction(pdf_path)
-            all_documents.extend(documents)
-
-        print(f"Total documents extracted: {len(all_documents)}")
-
-        # Smart chunking
-        all_chunks = self.smart_chunk_documents(all_documents, chunk_size, chunk_overlap)
-        print(f"Created {len(all_chunks)} chunks with smart chunking")
-
-        # Create vector store
-        self.vector_store = FAISS.from_documents(
-            documents=all_chunks,
-            embedding=self.embedding_model
-        )
-
-        # Create retrieval chain
-        question_answer_chain = create_stuff_documents_chain(self.llm, self.prompt)
-        retriever = self.vector_store.as_retriever(search_kwargs={'k': top_k})
-
-        self.retrieval_chain = create_retrieval_chain(retriever, question_answer_chain)
-
-        print(f"Enhanced RAG pipeline ready with {len(pdf_paths)} files and {len(all_chunks)} chunks.")
->>>>>>> 470d707a
-
-    def setup_rag_pipeline(self, pdf_path: str, chunk_size: int, chunk_overlap: int, top_k: int):
-        """
-        Processes a PDF file to build the RAG pipeline using custom settings.
-        
-        Args:
-            pdf_path (str): The file path to the PDF.
-            chunk_size (int): The size of each text chunk.
-            chunk_overlap (int): The overlap between adjacent chunks.
-            top_k (int): The number of relevant chunks to retrieve.
-        """
-        if not os.path.exists(pdf_path):
-            raise FileNotFoundError(f"PDF file not found at {pdf_path}")
-            
-        print(f"Processing PDF: {pdf_path}...")
-        
-        # 1. Load the PDF
-        loader = PyPDFLoader(pdf_path)
-        documents = loader.load()
-        
-        # 2. Split the document into chunks with configurable overlap
-        text_splitter = RecursiveCharacterTextSplitter(
-            chunk_size=chunk_size,
-            chunk_overlap=chunk_overlap,
-            length_function=len
-        )
-        chunks = text_splitter.split_documents(documents)
-
-        # 2.5. Enhance chunks with position information
-        for i, chunk in enumerate(chunks):
-            # Add chunk position info
-            chunk.metadata['chunk_id'] = i
-            # Calculate approximate line numbers based on content
-            lines_before = chunk.page_content.count('\n')
-            chunk.metadata['approx_lines'] = lines_before + 1
-        print(f"PDF split into {len(chunks)} chunks with size {chunk_size} and overlap {chunk_overlap}.")
-        
-        # 3. Create a vector store from the chunks
-        print(f"Creating {self.vector_db} vector store...")
-        self.vector_store = self._create_vector_store(chunks)
-        print(f"{self.vector_db.title()} vector store created successfully.")
-        
-        # 4. Create the core RAG chain
-        question_answer_chain = create_stuff_documents_chain(self.llm, self.prompt)
-        
-        # 5. Create the retrieval chain with a configurable retriever
-        self.top_k = top_k  # Store the top_k value
-        retriever = self.vector_store.as_retriever(search_kwargs={'k': top_k})
-
-        self.retrieval_chain = create_retrieval_chain(
-            retriever,
-            question_answer_chain
-        )
-        print(f"RAG pipeline is ready. Retriever will use top_k={top_k}.")
-
-<<<<<<< HEAD
-    def _create_vector_store(self, chunks):
-        """
-        Create vector store based on the configured database type.
-
-        Args:
-            chunks: Document chunks to index
-
-        Returns:
-            Vector store instance
-        """
-        if self.vector_db == 'faiss':
-            return FAISS.from_documents(
-                documents=chunks,
-                embedding=self.embedding_model
-            )
-
-        elif self.vector_db == 'qdrant':
-            if Qdrant is None:
-                raise ImportError("qdrant-client not installed. Run: pip install qdrant-client")
-
-            url = os.getenv('QDRANT_URL', 'http://localhost:6333')
-            api_key = os.getenv('QDRANT_API_KEY')
-            collection_name = 'pdf_documents'
-
-            return Qdrant.from_documents(
-                chunks,
-                self.embedding_model,
-                url=url,
-                api_key=api_key,
-                collection_name=collection_name
-            )
-
-        elif self.vector_db == 'chroma':
-            if Chroma is None:
-                raise ImportError("chromadb not installed. Run: pip install chromadb")
-
-            persist_directory = './chroma_db'
-            collection_name = 'pdf_documents'
-
-            return Chroma.from_documents(
-                chunks,
-                self.embedding_model,
-                persist_directory=persist_directory,
-                collection_name=collection_name
-            )
-
-        elif self.vector_db == 'pinecone':
-            if Pinecone is None:
-                raise ImportError("pinecone-client not installed. Run: pip install pinecone-client")
-
-            import pinecone
-
-            api_key = os.getenv('PINECONE_API_KEY')
-            environment = os.getenv('PINECONE_ENVIRONMENT')
-            index_name = 'pdf-documents'
-
-            if not api_key or not environment:
-                raise ValueError("PINECONE_API_KEY and PINECONE_ENVIRONMENT must be set")
-
-            pinecone.init(api_key=api_key, environment=environment)
-            return Pinecone.from_documents(chunks, self.embedding_model, index_name=index_name)
-
-        elif self.vector_db == 'weaviate':
-            if Weaviate is None:
-                raise ImportError("weaviate-client not installed. Run: pip install weaviate-client")
-
-            import weaviate
-
-            url = os.getenv('WEAVIATE_URL', 'http://localhost:8080')
-            api_key = os.getenv('WEAVIATE_API_KEY')
-
-            client = weaviate.Client(
-                url=url,
-                auth_client_secret=weaviate.AuthApiKey(api_key) if api_key else None
-            )
-
-            return Weaviate.from_documents(
-                chunks,
-                self.embedding_model,
-                client=client,
-                by_text=False
-            )
-
-        elif self.vector_db == 'milvus':
-            if Milvus is None:
-                raise ImportError("pymilvus not installed. Run: pip install pymilvus")
-
-            host = os.getenv('MILVUS_HOST', 'localhost')
-            port = os.getenv('MILVUS_PORT', '19530')
-            collection_name = 'pdf_documents'
-
-            connection_args = {
-                'host': host,
-                'port': port
-            }
-
-            return Milvus.from_documents(
-                chunks,
-                self.embedding_model,
-                collection_name=collection_name,
-                connection_args=connection_args
-            )
-
-        else:
-            raise ValueError(f"Unsupported vector database: {self.vector_db}. Supported: faiss, qdrant, chroma, pinecone, weaviate, milvus")
-=======
-    def setup_rag_pipeline_multiple(self, pdf_paths: list, chunk_size: int, chunk_overlap: int, top_k: int):
-        """
-        Processes multiple PDF files to build the RAG pipeline using custom settings.
-
-        Args:
-            pdf_paths (list): List of file paths to PDF files.
-            chunk_size (int): The size of each text chunk.
-            chunk_overlap (int): The overlap between adjacent chunks.
-            top_k (int): The number of relevant chunks to retrieve.
-        """
-        if not pdf_paths:
-            raise ValueError("No PDF paths provided")
-
-        for pdf_path in pdf_paths:
-            if not os.path.exists(pdf_path):
-                raise FileNotFoundError(f"PDF file not found at {pdf_path}")
-
-        print(f"Processing {len(pdf_paths)} PDF files...")
-
-        all_chunks = []
-
-        # Process each PDF file
-        for i, pdf_path in enumerate(pdf_paths):
-            print(f"Processing file {i+1}/{len(pdf_paths)}: {pdf_path}")
-
-            # 1. Load the PDF
-            loader = PyPDFLoader(pdf_path)
-            documents = loader.load()
-
-            # Add source information to each document
-            for doc in documents:
-                doc.metadata['source_file'] = os.path.basename(pdf_path)
-
-            # 2. Split the document into chunks with configurable overlap
-            text_splitter = RecursiveCharacterTextSplitter(
-                chunk_size=chunk_size,
-                chunk_overlap=chunk_overlap,
-                length_function=len
-            )
-            chunks = text_splitter.split_documents(documents)
-            all_chunks.extend(chunks)
-
-            print(f"File {os.path.basename(pdf_path)} split into {len(chunks)} chunks.")
-
-        print(f"Total chunks from all files: {len(all_chunks)}")
-
-        # 3. Create a vector store from all chunks
-        print("Creating vector store from all documents...")
-        self.vector_store = FAISS.from_documents(
-            documents=all_chunks,
-            embedding=self.embedding_model
-        )
-        print("Vector store created successfully.")
-
-        # 4. Create the core RAG chain
-        question_answer_chain = create_stuff_documents_chain(self.llm, self.prompt)
-
-        # 5. Create the retrieval chain with a configurable retriever
-        retriever = self.vector_store.as_retriever(search_kwargs={'k': top_k})
-
-        self.retrieval_chain = create_retrieval_chain(
-            retriever,
-            question_answer_chain
-        )
-        print(f"RAG pipeline is ready with {len(pdf_paths)} files. Retriever will use top_k={top_k}.")
->>>>>>> 470d707a
-
-    def ask_question(self, query: str) -> dict:
-        """
-        Asks a question to the RAG pipeline and returns the response with ordered context.
-        """
-        if not self.retrieval_chain:
-            raise RuntimeError("RAG pipeline has not been set up. Call setup_rag_pipeline() first.")
-
-        print(f"Invoking chain with query: '{query}'")
-
-        # Get documents with similarity scores
-        docs_with_scores = self.vector_store.similarity_search_with_score(query, k=self.top_k)
-
-        # Create ordered context with relevance scores
-        ordered_context = []
-        for i, (doc, score) in enumerate(docs_with_scores):
-            ordered_context.append({
-                "rank": i + 1,
-                "content": doc.page_content,
-                "metadata": doc.metadata,
-                "similarity_score": float(score),
-                "relevance_percentage": round((1 - score) * 100, 2)  # Convert distance to relevance %
-            })
-
-        # Get the standard response from the chain
-        response = self.retrieval_chain.invoke({"input": query})
-
-        # Replace the context with our ordered version
-        response["ordered_context"] = ordered_context
-
-        return response
-
-    def _create_embedding_model(self):
-        """
-        Creates an embedding model based on environment variables.
-
-        Environment Variables:
-        - EMBEDDING_PROVIDER: huggingface, openai, cohere (default: huggingface)
-        - EMBEDDING_MODEL: model name (default: all-MiniLM-L6-v2)
-        - EMBEDDING_DEVICE: cpu, cuda (default: cpu)
-        - OPENAI_API_KEY: required for OpenAI embeddings
-        - COHERE_API_KEY: required for Cohere embeddings
-        """
-        provider = os.getenv("EMBEDDING_PROVIDER", "huggingface").lower()
-        model_name = os.getenv("EMBEDDING_MODEL", "all-MiniLM-L6-v2")
-        device = os.getenv("EMBEDDING_DEVICE", "cpu")
-
-        print(f"Creating embedding model: Provider={provider}, Model={model_name}, Device={device}")
-
-        if provider == "huggingface":
-            return HuggingFaceEmbeddings(
-                model_name=model_name,
-                model_kwargs={'device': device},
-                encode_kwargs={'normalize_embeddings': True}
-            )
-
-        elif provider == "openai":
-            if not OPENAI_AVAILABLE:
-                raise ImportError("OpenAI embeddings not available. Install with: pip install langchain-openai")
-
-            api_key = os.getenv("OPENAI_API_KEY")
-            if not api_key:
-                raise ValueError("OPENAI_API_KEY environment variable is required for OpenAI embeddings")
-
-            return OpenAIEmbeddings(
-                model=model_name,
-                api_key=api_key
-            )
-
-        elif provider == "cohere":
-            if not COHERE_AVAILABLE:
-                raise ImportError("Cohere embeddings not available. Install with: pip install langchain-cohere")
-
-            api_key = os.getenv("COHERE_API_KEY")
-            if not api_key:
-                raise ValueError("COHERE_API_KEY environment variable is required for Cohere embeddings")
-
-            return CohereEmbeddings(
-                model=model_name,
-                cohere_api_key=api_key
-            )
-
-        else:
-            raise ValueError(f"Unsupported embedding provider: {provider}. "
-                           f"Supported providers: huggingface, openai, cohere")
-
-    def _get_embedding_info(self):
-        """
-        Returns a string describing the current embedding configuration.
-        """
-        provider = os.getenv("EMBEDDING_PROVIDER", "huggingface")
-        model_name = os.getenv("EMBEDDING_MODEL", "all-MiniLM-L6-v2")
+# rag_processor.py
+import os
+import pandas as pd
+import numpy as np
+from io import BytesIO
+from typing import List, Dict, Any, Optional, Tuple
+from dotenv import load_dotenv
+
+# --- Enhanced PDF Processing ---
+import fitz  # PyMuPDF for advanced PDF parsing
+from langchain_community.document_loaders import PyPDFLoader
+from langchain.text_splitter import RecursiveCharacterTextSplitter
+from langchain.schema import Document
+
+# --- Vector Store and Embeddings ---
+from langchain_community.vectorstores import FAISS
+from langchain_community.embeddings import HuggingFaceEmbeddings
+
+# Optional embedding providers (install as needed)
+try:
+    from langchain_openai import OpenAIEmbeddings
+    OPENAI_AVAILABLE = True
+except ImportError:
+    OPENAI_AVAILABLE = False
+
+try:
+    from langchain_cohere import CohereEmbeddings
+    COHERE_AVAILABLE = True
+except ImportError:
+    COHERE_AVAILABLE = False
+
+
+# Import other vector stores conditionally
+try:
+    from langchain_community.vectorstores import Qdrant
+except ImportError:
+    Qdrant = None
+
+try:
+    from langchain_community.vectorstores import Chroma
+except ImportError:
+    Chroma = None
+
+try:
+    from langchain_community.vectorstores import Pinecone
+except ImportError:
+    Pinecone = None
+
+try:
+    from langchain_community.vectorstores import Weaviate
+except ImportError:
+    Weaviate = None
+
+try:
+    from langchain_community.vectorstores import Milvus
+except ImportError:
+    Milvus = None
+
+# --- LLM and RAG Chain ---
+from langchain_groq import ChatGroq
+
+# Cerebras LLM (uses OpenAI-compatible API)
+try:
+    from langchain_openai import ChatOpenAI
+    CEREBRAS_AVAILABLE = True
+except ImportError:
+    CEREBRAS_AVAILABLE = False
+from langchain.chains.combine_documents import create_stuff_documents_chain
+from langchain.chains import create_retrieval_chain
+from langchain.prompts import ChatPromptTemplate
+
+# --- Optional advanced libraries for table extraction ---
+try:
+    import camelot
+    CAMELOT_AVAILABLE = True
+except ImportError:
+    CAMELOT_AVAILABLE = False
+    print("Camelot not available. Install with: pip install camelot-py[cv]")
+
+try:
+    import tabula
+    TABULA_AVAILABLE = True
+except ImportError:
+    TABULA_AVAILABLE = False
+    print("Tabula not available. Install with: pip install tabula-py")
+
+try:
+    from PIL import Image
+    import cv2
+    VISION_AVAILABLE = True
+except ImportError:
+    VISION_AVAILABLE = False
+    print("Vision libraries not available. Install with: pip install pillow opencv-python")
+
+# Load environment variables from .env file
+load_dotenv()
+
+class RAGProcessor:
+    """
+    A class to handle the entire RAG pipeline from PDF processing to answering queries.
+    Supports both Groq and Cerebras LLM providers.
+    """
+    def __init__(self, llm_provider: str, llm_model: str, groq_api_key: str = None,
+                 cerebras_api_key: str = None, temperature: float = 0.1, vector_db: str = None):
+        """
+        Initializes the RAG processor with flexible LLM provider support.
+
+        Args:
+            llm_provider (str): The LLM provider ('groq' or 'cerebras').
+            llm_model (str): The model name for the chosen provider.
+            groq_api_key (str): The Groq API key (required if provider is 'groq').
+            cerebras_api_key (str): The Cerebras API key (required if provider is 'cerebras').
+            temperature (float): The temperature for the LLM's generation.
+            vector_db (str): Vector database to use (overrides env variable).
+        """
+        self.llm_provider = llm_provider
+        self.llm_model = llm_model
+        
+        self.vector_store = None
+        self.retrieval_chain = None
+        self.top_k = 4  # Default value
+        self.vector_db = vector_db or os.getenv('VECTOR_DB', 'faiss').lower()
+
+        # 1. Initialize the LLM based on provider
+        if llm_provider == "groq":
+            if not groq_api_key:
+                raise ValueError("Groq API key is required when using Groq provider.")
+            self.llm = ChatGroq(
+                temperature=temperature,
+                model_name=llm_model,
+                api_key=groq_api_key
+            )
+        elif llm_provider == "cerebras":
+            if not CEREBRAS_AVAILABLE:
+                raise ImportError("Cerebras LLM not available. Install with: pip install langchain-openai")
+            if not cerebras_api_key:
+                raise ValueError("Cerebras API key is required when using Cerebras provider.")
+            self.llm = ChatOpenAI(
+                temperature=temperature,
+                model=llm_model,
+                api_key=cerebras_api_key,
+                base_url="https://api.cerebras.ai/v1"
+            )
+        else:
+            raise ValueError(f"Unsupported LLM provider: {llm_provider}. Supported providers: groq, cerebras")
+
+        # 2. Initialize the Embedding Model based on environment variables
+        self.embedding_model = self._create_embedding_model()
+        
+        # 3. Define the enhanced RAG Prompt Template for multimodal content
+        system_prompt = (
+            "You are an assistant for question-answering tasks. "
+            "Use the following retrieved context to answer the question. "
+            "The context may include text, tables, and descriptions of images/diagrams. "
+            "When referencing tables, preserve their structure in your response. "
+            "When discussing images or diagrams, mention the visual elements described. "
+            "If you don't know the answer, just say that you don't know. "
+            "Keep the answer comprehensive but concise.\n\n"
+            "{context}"
+        )
+        self.prompt = ChatPromptTemplate.from_messages(
+            [
+                ("system", system_prompt),
+                ("human", "{input}"),
+            ]
+        )
+        print("RAG Processor initialized with enhanced multimodal capabilities.")
+
+    def extract_tables_from_page(self, pdf_path: str, page_num: int) -> List[Dict[str, Any]]:
+        """Extract tables from a specific PDF page using multiple methods."""
+        tables = []
+
+        # Method 1: Camelot (if available)
+        if CAMELOT_AVAILABLE:
+            try:
+                camelot_tables = camelot.read_pdf(pdf_path, pages=str(page_num + 1))
+                for i, table in enumerate(camelot_tables):
+                    if table.df.shape[0] > 1 and table.df.shape[1] > 1:
+                        tables.append({
+                            'method': 'camelot',
+                            'page': page_num,
+                            'table_id': f"camelot_{page_num}_{i}",
+                            'dataframe': table.df,
+                            'confidence': getattr(table, 'accuracy', 0.0)
+                        })
+            except Exception as e:
+                print(f"Camelot extraction failed for page {page_num}: {e}")
+
+        # Method 2: Tabula (if available)
+        if TABULA_AVAILABLE:
+            try:
+                tabula_tables = tabula.read_pdf(pdf_path, pages=page_num + 1, multiple_tables=True)
+                for i, df in enumerate(tabula_tables):
+                    if df.shape[0] > 1 and df.shape[1] > 1:
+                        tables.append({
+                            'method': 'tabula',
+                            'page': page_num,
+                            'table_id': f"tabula_{page_num}_{i}",
+                            'dataframe': df,
+                            'confidence': 0.8
+                        })
+            except Exception as e:
+                print(f"Tabula extraction failed for page {page_num}: {e}")
+
+        return tables
+
+    def extract_images_from_page(self, page, page_num: int) -> List[Dict[str, Any]]:
+        """Extract and analyze images from a PDF page."""
+        images = []
+
+        if not VISION_AVAILABLE:
+            return images
+
+        try:
+            image_list = page.get_images()
+
+            for img_index, img in enumerate(image_list):
+                try:
+                    xref = img[0]
+                    pix = fitz.Pixmap(page.parent, xref)
+
+                    if pix.n - pix.alpha < 4:  # GRAY or RGB
+                        width, height = pix.width, pix.height
+
+                        # Basic image analysis
+                        size_category = self.categorize_image_size(width, height)
+                        description = f"Image on page {page_num + 1}: {size_category}, dimensions {width}x{height}px"
+
+                        images.append({
+                            'page': page_num,
+                            'image_id': f"img_{page_num}_{img_index}",
+                            'width': width,
+                            'height': height,
+                            'description': description,
+                            'size_category': size_category
+                        })
+
+                    pix = None
+
+                except Exception as e:
+                    print(f"Error processing image {img_index} on page {page_num}: {e}")
+
+        except Exception as e:
+            print(f"Error extracting images from page {page_num}: {e}")
+
+        return images
+
+    def categorize_image_size(self, width: int, height: int) -> str:
+        """Categorize image by size to understand its likely importance."""
+        area = width * height
+
+        if area < 10000:
+            return "small icon/symbol"
+        elif area < 100000:
+            return "medium figure/diagram"
+        else:
+            return "large chart/diagram"
+
+    def format_table_as_text(self, df: pd.DataFrame) -> str:
+        """Convert DataFrame to readable text format."""
+        try:
+            df_clean = df.fillna('')
+            table_text = df_clean.to_string(index=False, max_rows=50)
+
+            if len(df) > 50:
+                table_text += f"\n... (Table continues with {len(df)} total rows)"
+
+            return table_text
+
+        except Exception as e:
+            print(f"Error formatting table: {e}")
+            return str(df)
+
+    def process_pdf_with_advanced_extraction(self, pdf_path: str) -> List[Document]:
+        """Process PDF with enhanced extraction of tables and images."""
+        documents = []
+
+        try:
+            doc = fitz.open(pdf_path)
+
+            for page_num in range(len(doc)):
+                page = doc[page_num]
+
+                # Extract text
+                text = page.get_text()
+
+                # Extract tables
+                tables = self.extract_tables_from_page(pdf_path, page_num)
+
+                # Extract images
+                images = self.extract_images_from_page(page, page_num)
+
+                # Create main text document
+                if text.strip():
+                    text_doc = Document(
+                        page_content=text,
+                        metadata={
+                            'source': pdf_path,
+                            'page': page_num,
+                            'content_type': 'text',
+                            'source_file': os.path.basename(pdf_path)
+                        }
+                    )
+                    documents.append(text_doc)
+
+                # Create table documents
+                for table in tables:
+                    table_text = self.format_table_as_text(table['dataframe'])
+                    if table_text.strip():
+                        table_doc = Document(
+                            page_content=f"TABLE on page {page_num + 1}:\n{table_text}",
+                            metadata={
+                                'source': pdf_path,
+                                'page': page_num,
+                                'content_type': 'table',
+                                'table_id': table['table_id'],
+                                'extraction_method': table['method'],
+                                'confidence': table.get('confidence', 0.0),
+                                'source_file': os.path.basename(pdf_path)
+                            }
+                        )
+                        documents.append(table_doc)
+
+                # Create image documents
+                for image in images:
+                    image_doc = Document(
+                        page_content=f"IMAGE on page {page_num + 1}: {image['description']}",
+                        metadata={
+                            'source': pdf_path,
+                            'page': page_num,
+                            'content_type': 'image',
+                            'image_id': image['image_id'],
+                            'size_category': image['size_category'],
+                            'dimensions': f"{image['width']}x{image['height']}",
+                            'source_file': os.path.basename(pdf_path)
+                        }
+                    )
+                    documents.append(image_doc)
+
+            doc.close()
+
+        except Exception as e:
+            print(f"Advanced extraction failed for {pdf_path}, using fallback: {e}")
+            # Fallback to basic extraction
+            loader = PyPDFLoader(pdf_path)
+            fallback_docs = loader.load()
+            for doc in fallback_docs:
+                doc.metadata['source_file'] = os.path.basename(pdf_path)
+                doc.metadata['content_type'] = 'text_fallback'
+            documents.extend(fallback_docs)
+
+        return documents
+
+    def smart_chunk_documents(self, documents: List[Document], chunk_size: int, chunk_overlap: int) -> List[Document]:
+        """Smart chunking that respects content types and structure."""
+        chunks = []
+
+        # Separate documents by type
+        text_docs = [doc for doc in documents if doc.metadata.get('content_type') in ['text', 'text_fallback']]
+        table_docs = [doc for doc in documents if doc.metadata.get('content_type') == 'table']
+        image_docs = [doc for doc in documents if doc.metadata.get('content_type') == 'image']
+
+        # Process text documents with standard chunking
+        if text_docs:
+            text_splitter = RecursiveCharacterTextSplitter(
+                chunk_size=chunk_size,
+                chunk_overlap=chunk_overlap,
+                length_function=len
+            )
+            text_chunks = text_splitter.split_documents(text_docs)
+            chunks.extend(text_chunks)
+
+        # Keep tables as single chunks (don't split them)
+        for table_doc in table_docs:
+            if len(table_doc.page_content) > chunk_size * 2:
+                # If table is very large, create a summary chunk
+                lines = table_doc.page_content.split('\n')
+                summary = '\n'.join(lines[:20]) + f"\n... (Large table with {len(lines)} total lines)"
+                table_doc.page_content = summary
+            chunks.append(table_doc)
+
+        # Keep image descriptions as single chunks
+        chunks.extend(image_docs)
+
+        return chunks
+
+    def setup_rag_pipeline_enhanced(self, pdf_paths: List[str], chunk_size: int, chunk_overlap: int, top_k: int):
+        """Set up RAG pipeline with enhanced PDF processing for tables and images."""
+        if not pdf_paths:
+            raise ValueError("No PDF paths provided")
+
+        for pdf_path in pdf_paths:
+            if not os.path.exists(pdf_path):
+                raise FileNotFoundError(f"PDF file not found at {pdf_path}")
+
+        print(f"Processing {len(pdf_paths)} PDF files with enhanced extraction...")
+        all_documents = []
+
+        for pdf_path in pdf_paths:
+            print(f"Processing with advanced extraction: {os.path.basename(pdf_path)}")
+            documents = self.process_pdf_with_advanced_extraction(pdf_path)
+            all_documents.extend(documents)
+
+        print(f"Total documents extracted: {len(all_documents)}")
+
+        # Smart chunking
+        all_chunks = self.smart_chunk_documents(all_documents, chunk_size, chunk_overlap)
+        print(f"Created {len(all_chunks)} chunks with smart chunking")
+
+        # Create vector store
+        self.vector_store = FAISS.from_documents(
+            documents=all_chunks,
+            embedding=self.embedding_model
+        )
+
+        # Create retrieval chain
+        question_answer_chain = create_stuff_documents_chain(self.llm, self.prompt)
+        retriever = self.vector_store.as_retriever(search_kwargs={'k': top_k})
+
+        self.retrieval_chain = create_retrieval_chain(retriever, question_answer_chain)
+
+        print(f"Enhanced RAG pipeline ready with {len(pdf_paths)} files and {len(all_chunks)} chunks.")
+
+    def setup_rag_pipeline(self, pdf_path: str, chunk_size: int, chunk_overlap: int, top_k: int):
+        """
+        Processes a PDF file to build the RAG pipeline using custom settings.
+        
+        Args:
+            pdf_path (str): The file path to the PDF.
+            chunk_size (int): The size of each text chunk.
+            chunk_overlap (int): The overlap between adjacent chunks.
+            top_k (int): The number of relevant chunks to retrieve.
+        """
+        if not os.path.exists(pdf_path):
+            raise FileNotFoundError(f"PDF file not found at {pdf_path}")
+            
+        print(f"Processing PDF: {pdf_path}...")
+        
+        # 1. Load the PDF
+        loader = PyPDFLoader(pdf_path)
+        documents = loader.load()
+        
+        # 2. Split the document into chunks with configurable overlap
+        text_splitter = RecursiveCharacterTextSplitter(
+            chunk_size=chunk_size,
+            chunk_overlap=chunk_overlap,
+            length_function=len
+        )
+        chunks = text_splitter.split_documents(documents)
+
+        # 2.5. Enhance chunks with position information
+        for i, chunk in enumerate(chunks):
+            # Add chunk position info
+            chunk.metadata['chunk_id'] = i
+            # Calculate approximate line numbers based on content
+            lines_before = chunk.page_content.count('\n')
+            chunk.metadata['approx_lines'] = lines_before + 1
+        print(f"PDF split into {len(chunks)} chunks with size {chunk_size} and overlap {chunk_overlap}.")
+        
+        # 3. Create a vector store from the chunks
+        print(f"Creating {self.vector_db} vector store...")
+        self.vector_store = self._create_vector_store(chunks)
+        print(f"{self.vector_db.title()} vector store created successfully.")
+        
+        # 4. Create the core RAG chain
+        question_answer_chain = create_stuff_documents_chain(self.llm, self.prompt)
+        
+        # 5. Create the retrieval chain with a configurable retriever
+        self.top_k = top_k  # Store the top_k value
+        retriever = self.vector_store.as_retriever(search_kwargs={'k': top_k})
+
+        self.retrieval_chain = create_retrieval_chain(
+            retriever,
+            question_answer_chain
+        )
+        print(f"RAG pipeline is ready. Retriever will use top_k={top_k}.")
+
+    def _create_vector_store(self, chunks):
+        """
+        Create vector store based on the configured database type.
+
+        Args:
+            chunks: Document chunks to index
+
+        Returns:
+            Vector store instance
+        """
+        if self.vector_db == 'faiss':
+            return FAISS.from_documents(
+                documents=chunks,
+                embedding=self.embedding_model
+            )
+
+        elif self.vector_db == 'qdrant':
+            if Qdrant is None:
+                raise ImportError("qdrant-client not installed. Run: pip install qdrant-client")
+
+            url = os.getenv('QDRANT_URL', 'http://localhost:6333')
+            api_key = os.getenv('QDRANT_API_KEY')
+            collection_name = 'pdf_documents'
+
+            return Qdrant.from_documents(
+                chunks,
+                self.embedding_model,
+                url=url,
+                api_key=api_key,
+                collection_name=collection_name
+            )
+
+        elif self.vector_db == 'chroma':
+            if Chroma is None:
+                raise ImportError("chromadb not installed. Run: pip install chromadb")
+
+            persist_directory = './chroma_db'
+            collection_name = 'pdf_documents'
+
+            return Chroma.from_documents(
+                chunks,
+                self.embedding_model,
+                persist_directory=persist_directory,
+                collection_name=collection_name
+            )
+
+        elif self.vector_db == 'pinecone':
+            if Pinecone is None:
+                raise ImportError("pinecone-client not installed. Run: pip install pinecone-client")
+
+            import pinecone
+
+            api_key = os.getenv('PINECONE_API_KEY')
+            environment = os.getenv('PINECONE_ENVIRONMENT')
+            index_name = 'pdf-documents'
+
+            if not api_key or not environment:
+                raise ValueError("PINECONE_API_KEY and PINECONE_ENVIRONMENT must be set")
+
+            pinecone.init(api_key=api_key, environment=environment)
+            return Pinecone.from_documents(chunks, self.embedding_model, index_name=index_name)
+
+        elif self.vector_db == 'weaviate':
+            if Weaviate is None:
+                raise ImportError("weaviate-client not installed. Run: pip install weaviate-client")
+
+            import weaviate
+
+            url = os.getenv('WEAVIATE_URL', 'http://localhost:8080')
+            api_key = os.getenv('WEAVIATE_API_KEY')
+
+            client = weaviate.Client(
+                url=url,
+                auth_client_secret=weaviate.AuthApiKey(api_key) if api_key else None
+            )
+
+            return Weaviate.from_documents(
+                chunks,
+                self.embedding_model,
+                client=client,
+                by_text=False
+            )
+
+        elif self.vector_db == 'milvus':
+            if Milvus is None:
+                raise ImportError("pymilvus not installed. Run: pip install pymilvus")
+
+            host = os.getenv('MILVUS_HOST', 'localhost')
+            port = os.getenv('MILVUS_PORT', '19530')
+            collection_name = 'pdf_documents'
+
+            connection_args = {
+                'host': host,
+                'port': port
+            }
+
+            return Milvus.from_documents(
+                chunks,
+                self.embedding_model,
+                collection_name=collection_name,
+                connection_args=connection_args
+            )
+
+        else:
+            raise ValueError(f"Unsupported vector database: {self.vector_db}. Supported: faiss, qdrant, chroma, pinecone, weaviate, milvus")
+
+    def setup_rag_pipeline_multiple(self, pdf_paths: list, chunk_size: int, chunk_overlap: int, top_k: int):
+        """
+        Processes multiple PDF files to build the RAG pipeline using custom settings.
+
+        Args:
+            pdf_paths (list): List of file paths to PDF files.
+            chunk_size (int): The size of each text chunk.
+            chunk_overlap (int): The overlap between adjacent chunks.
+            top_k (int): The number of relevant chunks to retrieve.
+        """
+        if not pdf_paths:
+            raise ValueError("No PDF paths provided")
+
+        for pdf_path in pdf_paths:
+            if not os.path.exists(pdf_path):
+                raise FileNotFoundError(f"PDF file not found at {pdf_path}")
+
+        print(f"Processing {len(pdf_paths)} PDF files...")
+
+        all_chunks = []
+
+        # Process each PDF file
+        for i, pdf_path in enumerate(pdf_paths):
+            print(f"Processing file {i+1}/{len(pdf_paths)}: {pdf_path}")
+
+            # 1. Load the PDF
+            loader = PyPDFLoader(pdf_path)
+            documents = loader.load()
+
+            # Add source information to each document
+            for doc in documents:
+                doc.metadata['source_file'] = os.path.basename(pdf_path)
+
+            # 2. Split the document into chunks with configurable overlap
+            text_splitter = RecursiveCharacterTextSplitter(
+                chunk_size=chunk_size,
+                chunk_overlap=chunk_overlap,
+                length_function=len
+            )
+            chunks = text_splitter.split_documents(documents)
+            all_chunks.extend(chunks)
+
+            print(f"File {os.path.basename(pdf_path)} split into {len(chunks)} chunks.")
+
+        print(f"Total chunks from all files: {len(all_chunks)}")
+
+        # 3. Create a vector store from all chunks
+        print("Creating vector store from all documents...")
+        self.vector_store = FAISS.from_documents(
+            documents=all_chunks,
+            embedding=self.embedding_model
+        )
+        print("Vector store created successfully.")
+
+        # 4. Create the core RAG chain
+        question_answer_chain = create_stuff_documents_chain(self.llm, self.prompt)
+
+        # 5. Create the retrieval chain with a configurable retriever
+        retriever = self.vector_store.as_retriever(search_kwargs={'k': top_k})
+
+        self.retrieval_chain = create_retrieval_chain(
+            retriever,
+            question_answer_chain
+        )
+        print(f"RAG pipeline is ready with {len(pdf_paths)} files. Retriever will use top_k={top_k}.")
+
+    def ask_question(self, query: str) -> dict:
+        """
+        Asks a question to the RAG pipeline and returns the response with ordered context.
+        """
+        if not self.retrieval_chain:
+            raise RuntimeError("RAG pipeline has not been set up. Call setup_rag_pipeline() first.")
+
+        print(f"Invoking chain with query: '{query}'")
+
+        # Get documents with similarity scores
+        docs_with_scores = self.vector_store.similarity_search_with_score(query, k=self.top_k)
+
+        # Create ordered context with relevance scores
+        ordered_context = []
+        for i, (doc, score) in enumerate(docs_with_scores):
+            ordered_context.append({
+                "rank": i + 1,
+                "content": doc.page_content,
+                "metadata": doc.metadata,
+                "similarity_score": float(score),
+                "relevance_percentage": round((1 - score) * 100, 2)  # Convert distance to relevance %
+            })
+
+        # Get the standard response from the chain
+        response = self.retrieval_chain.invoke({"input": query})
+
+        # Replace the context with our ordered version
+        response["ordered_context"] = ordered_context
+
+        return response
+
+    def _create_embedding_model(self):
+        """
+        Creates an embedding model based on environment variables.
+
+        Environment Variables:
+        - EMBEDDING_PROVIDER: huggingface, openai, cohere (default: huggingface)
+        - EMBEDDING_MODEL: model name (default: all-MiniLM-L6-v2)
+        - EMBEDDING_DEVICE: cpu, cuda (default: cpu)
+        - OPENAI_API_KEY: required for OpenAI embeddings
+        - COHERE_API_KEY: required for Cohere embeddings
+        """
+        provider = os.getenv("EMBEDDING_PROVIDER", "huggingface").lower()
+        model_name = os.getenv("EMBEDDING_MODEL", "all-MiniLM-L6-v2")
+        device = os.getenv("EMBEDDING_DEVICE", "cpu")
+
+        print(f"Creating embedding model: Provider={provider}, Model={model_name}, Device={device}")
+
+        if provider == "huggingface":
+            return HuggingFaceEmbeddings(
+                model_name=model_name,
+                model_kwargs={'device': device},
+                encode_kwargs={'normalize_embeddings': True}
+            )
+
+        elif provider == "openai":
+            if not OPENAI_AVAILABLE:
+                raise ImportError("OpenAI embeddings not available. Install with: pip install langchain-openai")
+
+            api_key = os.getenv("OPENAI_API_KEY")
+            if not api_key:
+                raise ValueError("OPENAI_API_KEY environment variable is required for OpenAI embeddings")
+
+            return OpenAIEmbeddings(
+                model=model_name,
+                api_key=api_key
+            )
+
+        elif provider == "cohere":
+            if not COHERE_AVAILABLE:
+                raise ImportError("Cohere embeddings not available. Install with: pip install langchain-cohere")
+
+            api_key = os.getenv("COHERE_API_KEY")
+            if not api_key:
+                raise ValueError("COHERE_API_KEY environment variable is required for Cohere embeddings")
+
+            return CohereEmbeddings(
+                model=model_name,
+                cohere_api_key=api_key
+            )
+
+        else:
+            raise ValueError(f"Unsupported embedding provider: {provider}. "
+                           f"Supported providers: huggingface, openai, cohere")
+
+    def _get_embedding_info(self):
+        """
+        Returns a string describing the current embedding configuration.
+        """
+        provider = os.getenv("EMBEDDING_PROVIDER", "huggingface")
+        model_name = os.getenv("EMBEDDING_MODEL", "all-MiniLM-L6-v2")
         return f"{provider}/{model_name}"