--- conflicted
+++ resolved
@@ -1,545 +1,523 @@
-# streamlit_app.py
-import streamlit as st
-from chunks import RAGProcessor # Import the updated class
-import os
-
-# --- Page Configuration ---
-st.set_page_config(page_title="Customizable PDF Chatbot", layout="wide", initial_sidebar_state="expanded")
-st.title("Chat with your PDF using Groq and RAG")
-
-# --- Load API Key ---
-groq_api_key = os.getenv("GROQ_API_KEY")
-if not groq_api_key:
-    st.warning("GROQ_API_KEY is not set. Please set it as an environment variable or in a .env file.")
-
-# --- Session State Management ---
-if 'rag_processor' not in st.session_state:
-    st.session_state.rag_processor = None
-if "messages" not in st.session_state:
-    st.session_state.messages = []
-# To store the configuration used for the current session
-if "config" not in st.session_state:
-    st.session_state.config = None
-
-# --- Sidebar for PDF Upload and Configuration ---
-with st.sidebar:
-    st.header("1. Upload your Documents")
-
-    # Initialize session state for upload modal
-    if 'show_upload_modal' not in st.session_state:
-        st.session_state.show_upload_modal = False
-    if 'uploaded_files' not in st.session_state:
-        st.session_state.uploaded_files = None
-    if 'folder_path' not in st.session_state:
-        st.session_state.folder_path = None
-    if 'upload_mode' not in st.session_state:
-        st.session_state.upload_mode = None
-
-    # Upload button to open modal
-    if st.button("📎 Upload Documents", type="primary", use_container_width=True):
-        st.session_state.show_upload_modal = True
-
-    # Display current upload status
-    if st.session_state.uploaded_files:
-        st.success(f"✅ {len(st.session_state.uploaded_files)} file(s) selected")
-    elif st.session_state.folder_path:
-        if os.path.exists(st.session_state.folder_path):
-            pdf_count = len([f for f in os.listdir(st.session_state.folder_path) if f.lower().endswith('.pdf')])
-            st.success(f"✅ Folder selected ({pdf_count} PDF files)")
-        else:
-            st.error("❌ Selected folder no longer exists")
-    else:
-        st.info("📄 No documents selected")
-
-    uploaded_files = st.session_state.uploaded_files
-    folder_path = st.session_state.folder_path
-
-    st.header("2. Configure RAG Pipeline")
-    with st.expander("Settings", expanded=True):
-        # Processing Mode
-        st.subheader("Processing Mode")
-        use_enhanced_processing = st.checkbox(
-            "Enable Enhanced Processing",
-            value=True,
-            help="Extract tables, images, and diagrams in addition to text"
-        )
-
-        if use_enhanced_processing:
-            st.info("📊 Enhanced mode extracts tables, images, and structured content")
-        else:
-            st.info("📄 Basic mode extracts text content only")
-
-        # LLM Configuration
-        st.subheader("LLM Settings")
-<<<<<<< HEAD
-
-        # LLM Provider Selection
-        llm_provider = st.selectbox(
-            "LLM Provider",
-            options=["groq", "cerebras"],
-            index=0,
-            help="Choose your LLM provider. Make sure you have the required API keys set in your .env file."
-        )
-
-        # Model selection based on LLM provider
-        llm_models = {
-            "groq": [
-                "openai/gpt-oss-20b",
-                "llama-3.1-70b-versatile",
-                "llama-3.1-8b-instant",
-                "mixtral-8x7b-32768"
-            ],
-            "cerebras": [
-                "gpt-oss-120b",
-                "llama3.1-8b",
-                "llama3.1-70b",
-                "llama-3.3-70b"
-                "llama-4-maverick-17b-128e-instruct",
-                "llama-4-scout-17b-16e-instruct",
-                "qwen-3-32b",
-                "qwen-3-235b-a22b-instruct-2507",
-                "qwen-3-235b-a22b-thinking-2507",
-            ]
-        }
-
-        llm_model = st.selectbox(
-            "LLM Model",
-            options=llm_models[llm_provider],
-            index=0,
-            help=f"Select the model for {llm_provider}"
-        )
-
-=======
-        model_name = "openai/gpt-oss-20b"
->>>>>>> f561db65
-        temperature = st.slider("Temperature", min_value=0.0, max_value=1.0, value=0.1, step=0.05)
-
-        # API Key validation for LLM
-        if llm_provider == "groq":
-            groq_key = os.getenv("GROQ_API_KEY")
-            if not groq_key:
-                st.warning("⚠️ GROQ_API_KEY not found in environment variables")
-        elif llm_provider == "cerebras":
-            cerebras_key = os.getenv("CEREBRAS_API_KEY")
-            if not cerebras_key:
-                st.warning("⚠️ CEREBRAS_API_KEY not found in environment variables")
-
-        # Embedding Configuration
-        st.subheader("Embedding Settings")
-
-        # Embedding Provider Selection
-        embedding_provider = st.selectbox(
-            "Embedding Provider",
-            options=["huggingface", "openai", "cohere"],
-            index=0,
-            help="Choose your embedding provider. Make sure you have the required API keys set in your .env file."
-        )
-
-        # Model selection based on provider
-        embedding_models = {
-            "huggingface": [
-                "all-MiniLM-L6-v2",
-                "all-mpnet-base-v2",
-                "all-MiniLM-L12-v2",
-                "BAAI/bge-small-en-v1.5",
-                "BAAI/bge-base-en-v1.5",
-                "sentence-transformers/all-distilroberta-v1"
-            ],
-            "cohere": [
-                "embed-english-v3.0",
-                "embed-multilingual-v3.0",
-                "embed-english-light-v2.0",
-                "embed-english-light-v3.0"
-            ]
-        }
-
-        embedding_model = st.selectbox(
-            "Embedding Model",
-            options=embedding_models[embedding_provider],
-            index=0,
-            help=f"Select the embedding model for {embedding_provider}"
-        )
-
-        # Device selection (only for HuggingFace)
-        if embedding_provider == "huggingface":
-            embedding_device = st.selectbox(
-                "Device",
-                options=["cpu", "cuda"],
-                index=0,
-                help="Choose CPU or CUDA for HuggingFace models"
-            )
-        else:
-            embedding_device = "cpu"  # Not applicable for API-based providers
-
-        # API Key validation
-        if embedding_provider == "openai":
-            openai_key = os.getenv("OPENAI_API_KEY")
-            if not openai_key:
-                st.warning("⚠️ OPENAI_API_KEY not found in environment variables")
-        elif embedding_provider == "cohere":
-            cohere_key = os.getenv("COHERE_API_KEY")
-            if not cohere_key:
-                st.warning("⚠️ COHERE_API_KEY not found in environment variables")
-        else:  # huggingface
-            st.info("ℹ️ HuggingFace embeddings run locally - no API key required")
-
-        # RAG Configuration
-        st.subheader("RAG Settings")
-        chunk_size = st.slider("Chunk Size", min_value=256, max_value=2048, value=1000, step=128)
-        chunk_overlap = st.slider("Chunk Overlap", min_value=0, max_value=512, value=200, step=32)
-        top_k = st.slider("Top 'K' Chunks", min_value=1, max_value=10, value=4, step=1)
-
-        # Add a check to ensure overlap is less than chunk size
-        if chunk_overlap >= chunk_size:
-            st.warning("Chunk Overlap should be smaller than Chunk Size.")
-
-    # Determine if we have files to process
-    has_files = (uploaded_files and len(uploaded_files) > 0) or (folder_path and os.path.exists(folder_path) and any(f.lower().endswith('.pdf') for f in os.listdir(folder_path)))
-
-    if has_files and st.button("Process Documents with Settings"):
-        if chunk_overlap >= chunk_size:
-            st.error("Processing failed: Chunk Overlap must be smaller than Chunk Size.")
-        else:
-            with st.spinner("Processing documents with your settings... This may take a moment."):
-                try:
-                    # Set environment variables for embedding configuration
-                    os.environ["EMBEDDING_PROVIDER"] = embedding_provider
-                    os.environ["EMBEDDING_MODEL"] = embedding_model
-                    os.environ["EMBEDDING_DEVICE"] = embedding_device
-
-                    # Store current configuration
-                    current_config = {
-<<<<<<< HEAD
-                        "llm_provider": llm_provider, "model": llm_model, "temp": temperature,
-                        "chunk_size": chunk_size, "overlap": chunk_overlap, "top_k": top_k,
-                        "embedding_provider": embedding_provider, "embedding_model": embedding_model,
-                        "embedding_device": embedding_device
-=======
-                        "model": "openai/gpt-oss-20b", "temp": temperature, "chunk_size": chunk_size,
-                        "overlap": chunk_overlap, "top_k": top_k, "enhanced": use_enhanced_processing
->>>>>>> f561db65
-                    }
-                    st.session_state.config = current_config
-
-                    # Initialize the RAG processor
-                    processor = RAGProcessor(
-<<<<<<< HEAD
-                        llm_provider=llm_provider,
-                        llm_model=llm_model,
-                        groq_api_key=groq_api_key if llm_provider == "groq" else None,
-                        cerebras_api_key=os.getenv("CEREBRAS_API_KEY") if llm_provider == "cerebras" else None,
-=======
-                        groq_api_key=groq_api_key,
->>>>>>> f561db65
-                        temperature=temperature
-                    )
-
-                    # Process files based on upload type and processing type
-                    if folder_path:
-                        # Process all PDFs in the folder
-                        pdf_files = [f for f in os.listdir(folder_path) if f.lower().endswith('.pdf')]
-                        file_paths = [os.path.join(folder_path, f) for f in pdf_files]
-
-                        if use_enhanced_processing:
-                            processor.setup_rag_pipeline_enhanced(
-                                pdf_paths=file_paths,
-                                chunk_size=chunk_size,
-                                chunk_overlap=chunk_overlap,
-                                top_k=top_k
-                            )
-                            processing_type = "Enhanced"
-                        else:
-                            processor.setup_rag_pipeline_multiple(
-                                pdf_paths=file_paths,
-                                chunk_size=chunk_size,
-                                chunk_overlap=chunk_overlap,
-                                top_k=top_k
-                            )
-                            processing_type = "Basic"
-
-                        file_count = len(pdf_files)
-                        success_message = f"{processing_type} processing completed: {file_count} PDF files from folder!"
-
-                    else:
-                        # Process uploaded files (single or multiple)
-                        temp_paths = []
-
-                        for i, uploaded_file in enumerate(uploaded_files):
-                            temp_path = f"temp_file_{i}_{uploaded_file.name}"
-                            with open(temp_path, "wb") as f:
-                                f.write(uploaded_file.getbuffer())
-                            temp_paths.append(temp_path)
-
-                        if use_enhanced_processing and len(temp_paths) >= 1:
-                            # Use enhanced processing for single or multiple files
-                            processor.setup_rag_pipeline_enhanced(
-                                pdf_paths=temp_paths,
-                                chunk_size=chunk_size,
-                                chunk_overlap=chunk_overlap,
-                                top_k=top_k
-                            )
-                            processing_type = "Enhanced"
-                        elif len(temp_paths) == 1:
-                            # Single file - use basic method
-                            processor.setup_rag_pipeline(
-                                pdf_path=temp_paths[0],
-                                chunk_size=chunk_size,
-                                chunk_overlap=chunk_overlap,
-                                top_k=top_k
-                            )
-                            processing_type = "Basic"
-                        else:
-                            # Multiple files - use basic multiple method
-                            processor.setup_rag_pipeline_multiple(
-                                pdf_paths=temp_paths,
-                                chunk_size=chunk_size,
-                                chunk_overlap=chunk_overlap,
-                                top_k=top_k
-                            )
-                            processing_type = "Basic"
-
-                        file_count = len(uploaded_files)
-                        success_message = f"{processing_type} processing completed: {file_count} PDF file{'s' if file_count > 1 else ''}!"
-
-                        # Clean up temporary files
-                        for temp_path in temp_paths:
-                            if os.path.exists(temp_path):
-                                os.remove(temp_path)
-
-                    st.session_state.rag_processor = processor
-
-                    # Reset chat history
-                    st.session_state.messages = [
-                        {"role": "assistant", "content": f"{success_message} How can I help you?"}
-                    ]
-                    st.success(success_message)
-
-                except Exception as e:
-                    st.error(f"An error occurred: {e}")
-                    # Clean up any temporary files in case of error
-                    if 'temp_paths' in locals():
-                        for temp_path in temp_paths:
-                            if os.path.exists(temp_path):
-                                os.remove(temp_path)
-
-# --- Main Chat Interface ---
-
-# Display initial message if no documents are processed yet
-if not st.session_state.rag_processor:
-    st.info("Please upload documents and click 'Process Documents with Settings' in the sidebar to start.")
-else:
-    # Display the configuration that was used for the current chat session
-    config = st.session_state.config
-<<<<<<< HEAD
-    st.info(f"**Current Configuration:** LLM: `{config.get('llm_provider', 'N/A')}/{config['model']}`, Temp: `{config['temp']}`, "
-            f"Embedding: `{config.get('embedding_provider', 'N/A')}/{config.get('embedding_model', 'N/A')}`, "
-=======
-    processing_mode = "Enhanced" if config.get('enhanced', False) else "Basic"
-    st.info(f"**Current Configuration:** Mode: `{processing_mode}`, Model: `{config['model']}`, Temp: `{config['temp']}`, "
->>>>>>> f561db65
-            f"Chunk Size: `{config['chunk_size']}`, Overlap: `{config['overlap']}`, Top K: `{config['top_k']}`")
-
-# Display existing chat messages
-for message in st.session_state.messages:
-    with st.chat_message(message["role"]):
-        st.markdown(message["content"])
-        if "ordered_context" in message and message["ordered_context"]:
-            with st.expander("Show Retrieved Context (Ordered by Relevance)"):
-                for chunk in message["ordered_context"]:
-                    st.markdown(f"**Rank {chunk['rank']} - Relevance: {chunk['relevance_percentage']}%**")
-                    st.markdown(f"*Similarity Score: {chunk['similarity_score']:.4f}*")
-                    with st.container():
-                        st.text_area(
-                            f"Chunk {chunk['rank']} Content",
-                            value=chunk['content'],
-                            height=100,
-                            disabled=True,
-                            key=f"hist_chunk_{chunk['rank']}_{hash(chunk['content'][:50])}"
-                        )
-                    if chunk['metadata']:
-                        page_num = chunk['metadata'].get('page', 'Unknown')
-                        source_file = chunk['metadata'].get('source', 'Unknown')
-                        chunk_id = chunk['metadata'].get('chunk_id', 'Unknown')
-                        approx_lines = chunk['metadata'].get('approx_lines', 'Unknown')
-                        filename = os.path.basename(source_file) if source_file != 'Unknown' else 'Unknown'
-
-                        st.markdown(f"""
-                        <div style="background-color: #e8f4fd; border: 1px solid #1f77b4; padding: 12px; border-radius: 6px; margin: 8px 0; color: #1f77b4;">
-                            <div style="font-weight: bold; margin-bottom: 4px;">
-                                📄 <span style="color: #d62728;">{filename}</span> |
-                                📍 Page <span style="color: #d62728;">{page_num + 1 if isinstance(page_num, int) else page_num}</span> |
-                                📝 ~{approx_lines} lines |
-                                🔍 Chunk #{chunk_id}
-                            </div>
-                            <div style="font-size: 0.85em; color: #666; margin-top: 4px;">
-                                Text Preview: "{chunk['content'][:100]}{'...' if len(chunk['content']) > 100 else ''}"
-                            </div>
-                        </div>
-                        """, unsafe_allow_html=True)
-                    st.divider()
-        elif "context" in message:
-            with st.expander("Show Retrieved Context"):
-                st.json(message["context"])
-
-# Chat input for the user
-if prompt := st.chat_input("Ask a question about your document...", disabled=not st.session_state.rag_processor):
-    st.session_state.messages.append({"role": "user", "content": prompt})
-    
-    with st.chat_message("user"):
-        st.markdown(prompt)
-
-    with st.chat_message("assistant"):
-        with st.spinner("Thinking..."):
-            response = st.session_state.rag_processor.ask_question(prompt)
-            answer = response.get('answer', "Sorry, I couldn't find an answer.")
-            ordered_context = response.get('ordered_context', [])
-
-            st.markdown(answer)
-
-            with st.expander("Show Retrieved Context (Ordered by Relevance)"):
-                if ordered_context:
-                    for chunk in ordered_context:
-                        st.markdown(f"**Rank {chunk['rank']} - Relevance: {chunk['relevance_percentage']}%**")
-                        st.markdown(f"*Similarity Score: {chunk['similarity_score']:.4f}*")
-                        with st.container():
-                            st.text_area(
-                                f"Chunk {chunk['rank']} Content",
-                                value=chunk['content'],
-                                height=100,
-                                disabled=True,
-                                key=f"chunk_{chunk['rank']}_{hash(chunk['content'][:50])}"
-                            )
-                        if chunk['metadata']:
-                            page_num = chunk['metadata'].get('page', 'Unknown')
-                            source_file = chunk['metadata'].get('source', 'Unknown')
-                            chunk_id = chunk['metadata'].get('chunk_id', 'Unknown')
-                            approx_lines = chunk['metadata'].get('approx_lines', 'Unknown')
-                            filename = os.path.basename(source_file) if source_file != 'Unknown' else 'Unknown'
-
-                            st.markdown(f"""
-                            <div style="background-color: #e8f4fd; border: 1px solid #1f77b4; padding: 12px; border-radius: 6px; margin: 8px 0; color: #1f77b4;">
-                                <div style="font-weight: bold; margin-bottom: 4px;">
-                                    📄 <span style="color: #d62728;">{filename}</span> |
-                                    📍 Page <span style="color: #d62728;">{page_num + 1 if isinstance(page_num, int) else page_num}</span> |
-                                    📝 ~{approx_lines} lines |
-                                    🔍 Chunk #{chunk_id}
-                                </div>
-                                <div style="font-size: 0.85em; color: #666; margin-top: 4px;">
-                                    Text Preview: "{chunk['content'][:100]}{'...' if len(chunk['content']) > 100 else ''}"
-                                </div>
-                            </div>
-                            """, unsafe_allow_html=True)
-                        st.divider()
-                else:
-                    st.write("No context retrieved.")
-
-            st.session_state.messages.append({
-                "role": "assistant",
-                "content": answer,
-                "ordered_context": ordered_context
-            })
-
-# --- Upload Modal ---
-if st.session_state.show_upload_modal:
-    @st.dialog("📁 Upload Documents")
-    def upload_modal():
-        st.markdown("### Choose how you want to upload your documents:")
-
-        col1, col2 = st.columns(2)
-
-        with col1:
-            if st.button(
-                "📁\n\n**Upload Folder**\n\nSelect a folder containing PDF files",
-                use_container_width=True,
-                type="secondary",
-                key="folder_upload_btn"
-            ):
-                st.session_state.upload_mode = "folder"
-                st.rerun()
-
-        with col2:
-            if st.button(
-                "📄\n\n**Upload Files**\n\nSelect individual PDF files",
-                use_container_width=True,
-                type="secondary",
-                key="file_upload_btn"
-            ):
-                st.session_state.upload_mode = "files"
-                st.rerun()
-
-        # Handle folder upload
-        if st.session_state.upload_mode == "folder":
-            st.markdown("---")
-            st.markdown("### 📁 Folder Upload")
-
-            # Use file uploader for multiple files to simulate folder upload
-            uploaded_folder_files = st.file_uploader(
-                "Choose all PDF files from your folder:",
-                type="pdf",
-                accept_multiple_files=True,
-                help="Select all PDF files from the folder you want to process"
-            )
-
-            col1, col2, col3 = st.columns([1, 1, 1])
-
-            if uploaded_folder_files:
-                st.success(f"✅ {len(uploaded_folder_files)} file(s) selected")
-                for file in uploaded_folder_files:
-                    st.write(f"📄 {file.name}")
-
-                with col2:
-                    if st.button("✅ Select Files", type="primary", use_container_width=True):
-                        st.session_state.uploaded_files = uploaded_folder_files
-                        st.session_state.folder_path = None
-                        st.session_state.show_upload_modal = False
-                        st.session_state.upload_mode = None
-                        st.success("Files selected!")
-                        st.rerun()
-
-            with col3:
-                if st.button("❌ Cancel", use_container_width=True):
-                    st.session_state.show_upload_modal = False
-                    st.session_state.upload_mode = None
-                    st.rerun()
-
-        # Handle file upload
-        elif st.session_state.upload_mode == "files":
-            st.markdown("---")
-            st.markdown("### 📄 File Upload")
-
-            uploaded_files = st.file_uploader(
-                "Choose PDF files:",
-                type="pdf",
-                accept_multiple_files=True,
-                help="You can select multiple PDF files"
-            )
-
-            col1, col2, col3 = st.columns([1, 1, 1])
-
-            if uploaded_files:
-                st.success(f"✅ {len(uploaded_files)} file(s) selected")
-                for file in uploaded_files:
-                    st.write(f"📄 {file.name}")
-
-                with col2:
-                    if st.button("✅ Upload Files", type="primary", use_container_width=True):
-                        st.session_state.uploaded_files = uploaded_files
-                        st.session_state.folder_path = None
-                        st.session_state.show_upload_modal = False
-                        st.session_state.upload_mode = None
-                        st.success("Files uploaded!")
-                        st.rerun()
-
-            with col3:
-                if st.button("❌ Cancel", use_container_width=True):
-                    st.session_state.show_upload_modal = False
-                    st.session_state.upload_mode = None
-                    st.rerun()
-
-        # Close button at bottom
-        if st.session_state.upload_mode is None:
-            if st.button("❌ Close", use_container_width=True):
-                st.session_state.show_upload_modal = False
-                st.rerun()
-
+# streamlit_app.py
+import streamlit as st
+from chunks import RAGProcessor # Import the updated class
+import os
+
+# --- Page Configuration ---
+st.set_page_config(page_title="Customizable PDF Chatbot", layout="wide", initial_sidebar_state="expanded")
+st.title("Chat with your PDF using Groq and RAG")
+
+# --- Load API Key ---
+groq_api_key = os.getenv("GROQ_API_KEY")
+if not groq_api_key:
+    st.warning("GROQ_API_KEY is not set. Please set it as an environment variable or in a .env file.")
+
+# --- Session State Management ---
+if 'rag_processor' not in st.session_state:
+    st.session_state.rag_processor = None
+if "messages" not in st.session_state:
+    st.session_state.messages = []
+# To store the configuration used for the current session
+if "config" not in st.session_state:
+    st.session_state.config = None
+
+# --- Sidebar for PDF Upload and Configuration ---
+with st.sidebar:
+    st.header("1. Upload your Documents")
+
+    # Initialize session state for upload modal
+    if 'show_upload_modal' not in st.session_state:
+        st.session_state.show_upload_modal = False
+    if 'uploaded_files' not in st.session_state:
+        st.session_state.uploaded_files = None
+    if 'folder_path' not in st.session_state:
+        st.session_state.folder_path = None
+    if 'upload_mode' not in st.session_state:
+        st.session_state.upload_mode = None
+
+    # Upload button to open modal
+    if st.button("📎 Upload Documents", type="primary", use_container_width=True):
+        st.session_state.show_upload_modal = True
+
+    # Display current upload status
+    if st.session_state.uploaded_files:
+        st.success(f"✅ {len(st.session_state.uploaded_files)} file(s) selected")
+    elif st.session_state.folder_path:
+        if os.path.exists(st.session_state.folder_path):
+            pdf_count = len([f for f in os.listdir(st.session_state.folder_path) if f.lower().endswith('.pdf')])
+            st.success(f"✅ Folder selected ({pdf_count} PDF files)")
+        else:
+            st.error("❌ Selected folder no longer exists")
+    else:
+        st.info("📄 No documents selected")
+
+    uploaded_files = st.session_state.uploaded_files
+    folder_path = st.session_state.folder_path
+
+    st.header("2. Configure RAG Pipeline")
+    with st.expander("Settings", expanded=True):
+        # Processing Mode
+        st.subheader("Processing Mode")
+        use_enhanced_processing = st.checkbox(
+            "Enable Enhanced Processing",
+            value=True,
+            help="Extract tables, images, and diagrams in addition to text"
+        )
+
+        if use_enhanced_processing:
+            st.info("📊 Enhanced mode extracts tables, images, and structured content")
+        else:
+            st.info("📄 Basic mode extracts text content only")
+
+        # LLM Configuration
+        st.subheader("LLM Settings")
+
+        # LLM Provider Selection
+        llm_provider = st.selectbox(
+            "LLM Provider",
+            options=["groq", "cerebras"],
+            index=0,
+            help="Choose your LLM provider. Make sure you have the required API keys set in your .env file."
+        )
+
+        # Model selection based on LLM provider
+        llm_models = {
+            "groq": [
+                "openai/gpt-oss-20b",
+                "llama-3.1-70b-versatile",
+                "llama-3.1-8b-instant",
+                "mixtral-8x7b-32768"
+            ],
+            "cerebras": [
+                "gpt-oss-120b",
+                "llama3.1-8b",
+                "llama3.1-70b",
+                "llama-3.3-70b",
+                "llama-4-maverick-17b-128e-instruct",
+                "llama-4-scout-17b-16e-instruct",
+                "qwen-3-32b",
+                "qwen-3-235b-a22b-instruct-2507",
+                "qwen-3-235b-a22b-thinking-2507",
+            ]
+        }
+
+        llm_model = st.selectbox(
+            "LLM Model",
+            options=llm_models[llm_provider],
+            index=0,
+            help=f"Select the model for {llm_provider}"
+        )
+
+        temperature = st.slider("Temperature", min_value=0.0, max_value=1.0, value=0.1, step=0.05)
+
+        # API Key validation for LLM
+        if llm_provider == "groq":
+            groq_key = os.getenv("GROQ_API_KEY")
+            if not groq_key:
+                st.warning("⚠️ GROQ_API_KEY not found in environment variables")
+        elif llm_provider == "cerebras":
+            cerebras_key = os.getenv("CEREBRAS_API_KEY")
+            if not cerebras_key:
+                st.warning("⚠️ CEREBRAS_API_KEY not found in environment variables")
+
+        # Embedding Configuration
+        st.subheader("Embedding Settings")
+
+        # Embedding Provider Selection
+        embedding_provider = st.selectbox(
+            "Embedding Provider",
+            options=["huggingface", "cohere"],
+            index=0,
+            help="Choose your embedding provider. Make sure you have the required API keys set in your .env file."
+        )
+
+        # Model selection based on provider
+        embedding_models = {
+            "huggingface": [
+                "all-MiniLM-L6-v2",
+                "all-mpnet-base-v2",
+                "all-MiniLM-L12-v2",
+                "BAAI/bge-small-en-v1.5",
+                "BAAI/bge-base-en-v1.5",
+                "sentence-transformers/all-distilroberta-v1"
+            ],
+            "cohere": [
+                "embed-english-v3.0",
+                "embed-multilingual-v3.0",
+                "embed-english-light-v2.0",
+                "embed-english-light-v3.0"
+            ]
+        }
+
+        embedding_model = st.selectbox(
+            "Embedding Model",
+            options=embedding_models[embedding_provider],
+            index=0,
+            help=f"Select the embedding model for {embedding_provider}"
+        )
+
+        # Device selection (only for HuggingFace)
+        if embedding_provider == "huggingface":
+            embedding_device = st.selectbox(
+                "Device",
+                options=["cpu", "cuda"],
+                index=0,
+                help="Choose CPU or CUDA for HuggingFace models"
+            )
+        else:
+            embedding_device = "cpu"  # Not applicable for API-based providers
+
+        if embedding_provider == "cohere":
+            cohere_key = os.getenv("COHERE_API_KEY")
+            if not cohere_key:
+                st.warning("⚠️ COHERE_API_KEY not found in environment variables")
+        else:  # huggingface
+            st.info("ℹ️ HuggingFace embeddings run locally - no API key required")
+
+        # RAG Configuration
+        st.subheader("RAG Settings")
+        chunk_size = st.slider("Chunk Size", min_value=256, max_value=2048, value=1000, step=128)
+        chunk_overlap = st.slider("Chunk Overlap", min_value=0, max_value=512, value=200, step=32)
+        top_k = st.slider("Top 'K' Chunks", min_value=1, max_value=10, value=4, step=1)
+
+        # Add a check to ensure overlap is less than chunk size
+        if chunk_overlap >= chunk_size:
+            st.warning("Chunk Overlap should be smaller than Chunk Size.")
+
+    # Determine if we have files to process
+    has_files = (uploaded_files and len(uploaded_files) > 0) or (folder_path and os.path.exists(folder_path) and any(f.lower().endswith('.pdf') for f in os.listdir(folder_path)))
+
+    if has_files and st.button("Process Documents with Settings"):
+        if chunk_overlap >= chunk_size:
+            st.error("Processing failed: Chunk Overlap must be smaller than Chunk Size.")
+        else:
+            with st.spinner("Processing documents with your settings... This may take a moment."):
+                try:
+                    # Set environment variables for embedding configuration
+                    os.environ["EMBEDDING_PROVIDER"] = embedding_provider
+                    os.environ["EMBEDDING_MODEL"] = embedding_model
+                    os.environ["EMBEDDING_DEVICE"] = embedding_device
+
+                    # Store current configuration
+                    current_config = {
+                        "llm_provider": llm_provider, "model": llm_model, "temp": temperature,
+                        "chunk_size": chunk_size, "overlap": chunk_overlap, "top_k": top_k,
+                        "embedding_provider": embedding_provider, "embedding_model": embedding_model,
+                        "embedding_device": embedding_device
+                    }
+                    st.session_state.config = current_config
+
+                    # Initialize the RAG processor
+                    processor = RAGProcessor(
+                        llm_provider=llm_provider,
+                        llm_model=llm_model,
+                        groq_api_key=groq_api_key if llm_provider == "groq" else None,
+                        cerebras_api_key=os.getenv("CEREBRAS_API_KEY") if llm_provider == "cerebras" else None,
+                        temperature=temperature
+                    )
+
+                    # Process files based on upload type and processing type
+                    if folder_path:
+                        # Process all PDFs in the folder
+                        pdf_files = [f for f in os.listdir(folder_path) if f.lower().endswith('.pdf')]
+                        file_paths = [os.path.join(folder_path, f) for f in pdf_files]
+
+                        if use_enhanced_processing:
+                            processor.setup_rag_pipeline_enhanced(
+                                pdf_paths=file_paths,
+                                chunk_size=chunk_size,
+                                chunk_overlap=chunk_overlap,
+                                top_k=top_k
+                            )
+                            processing_type = "Enhanced"
+                        else:
+                            processor.setup_rag_pipeline_multiple(
+                                pdf_paths=file_paths,
+                                chunk_size=chunk_size,
+                                chunk_overlap=chunk_overlap,
+                                top_k=top_k
+                            )
+                            processing_type = "Basic"
+
+                        file_count = len(pdf_files)
+                        success_message = f"{processing_type} processing completed: {file_count} PDF files from folder!"
+
+                    else:
+                        # Process uploaded files (single or multiple)
+                        temp_paths = []
+
+                        for i, uploaded_file in enumerate(uploaded_files):
+                            temp_path = f"temp_file_{i}_{uploaded_file.name}"
+                            with open(temp_path, "wb") as f:
+                                f.write(uploaded_file.getbuffer())
+                            temp_paths.append(temp_path)
+
+                        if use_enhanced_processing and len(temp_paths) >= 1:
+                            # Use enhanced processing for single or multiple files
+                            processor.setup_rag_pipeline_enhanced(
+                                pdf_paths=temp_paths,
+                                chunk_size=chunk_size,
+                                chunk_overlap=chunk_overlap,
+                                top_k=top_k
+                            )
+                            processing_type = "Enhanced"
+                        elif len(temp_paths) == 1:
+                            # Single file - use basic method
+                            processor.setup_rag_pipeline(
+                                pdf_path=temp_paths[0],
+                                chunk_size=chunk_size,
+                                chunk_overlap=chunk_overlap,
+                                top_k=top_k
+                            )
+                            processing_type = "Basic"
+                        else:
+                            # Multiple files - use basic multiple method
+                            processor.setup_rag_pipeline_multiple(
+                                pdf_paths=temp_paths,
+                                chunk_size=chunk_size,
+                                chunk_overlap=chunk_overlap,
+                                top_k=top_k
+                            )
+                            processing_type = "Basic"
+
+                        file_count = len(uploaded_files)
+                        success_message = f"{processing_type} processing completed: {file_count} PDF file{'s' if file_count > 1 else ''}!"
+
+                        # Clean up temporary files
+                        for temp_path in temp_paths:
+                            if os.path.exists(temp_path):
+                                os.remove(temp_path)
+
+                    st.session_state.rag_processor = processor
+
+                    # Reset chat history
+                    st.session_state.messages = [
+                        {"role": "assistant", "content": f"{success_message} How can I help you?"}
+                    ]
+                    st.success(success_message)
+
+                except Exception as e:
+                    st.error(f"An error occurred: {e}")
+                    # Clean up any temporary files in case of error
+                    if 'temp_paths' in locals():
+                        for temp_path in temp_paths:
+                            if os.path.exists(temp_path):
+                                os.remove(temp_path)
+
+# --- Main Chat Interface ---
+
+# Display initial message if no documents are processed yet
+if not st.session_state.rag_processor:
+    st.info("Please upload documents and click 'Process Documents with Settings' in the sidebar to start.")
+else:
+    # Display the configuration that was used for the current chat session
+    config = st.session_state.config
+    processing_mode = "Enhanced" if config.get('enhanced', False) else "Basic"
+    st.info(f"**Current Configuration:** Mode: `{processing_mode}`, LLM: `{config.get('llm_provider', 'N/A')}/{config['model']}`, Temp: `{config['temp']}`, "
+            f"Embedding: `{config.get('embedding_provider', 'N/A')}/{config.get('embedding_model', 'N/A')}`, "
+            f"Chunk Size: `{config['chunk_size']}`, Overlap: `{config['overlap']}`, Top K: `{config['top_k']}`")
+
+# Display existing chat messages
+for message in st.session_state.messages:
+    with st.chat_message(message["role"]):
+        st.markdown(message["content"])
+        if "ordered_context" in message and message["ordered_context"]:
+            with st.expander("Show Retrieved Context (Ordered by Relevance)"):
+                for chunk in message["ordered_context"]:
+                    st.markdown(f"**Rank {chunk['rank']} - Relevance: {chunk['relevance_percentage']}%**")
+                    st.markdown(f"*Similarity Score: {chunk['similarity_score']:.4f}*")
+                    with st.container():
+                        st.text_area(
+                            f"Chunk {chunk['rank']} Content",
+                            value=chunk['content'],
+                            height=100,
+                            disabled=True,
+                            key=f"hist_chunk_{chunk['rank']}_{hash(chunk['content'][:50])}"
+                        )
+                    if chunk['metadata']:
+                        page_num = chunk['metadata'].get('page', 'Unknown')
+                        source_file = chunk['metadata'].get('source', 'Unknown')
+                        chunk_id = chunk['metadata'].get('chunk_id', 'Unknown')
+                        approx_lines = chunk['metadata'].get('approx_lines', 'Unknown')
+                        filename = os.path.basename(source_file) if source_file != 'Unknown' else 'Unknown'
+
+                        st.markdown(f"""
+                        <div style="background-color: #e8f4fd; border: 1px solid #1f77b4; padding: 12px; border-radius: 6px; margin: 8px 0; color: #1f77b4;">
+                            <div style="font-weight: bold; margin-bottom: 4px;">
+                                📄 <span style="color: #d62728;">{filename}</span> |
+                                📍 Page <span style="color: #d62728;">{page_num + 1 if isinstance(page_num, int) else page_num}</span> |
+                                📝 ~{approx_lines} lines |
+                                🔍 Chunk #{chunk_id}
+                            </div>
+                            <div style="font-size: 0.85em; color: #666; margin-top: 4px;">
+                                Text Preview: "{chunk['content'][:100]}{'...' if len(chunk['content']) > 100 else ''}"
+                            </div>
+                        </div>
+                        """, unsafe_allow_html=True)
+                    st.divider()
+        elif "context" in message:
+            with st.expander("Show Retrieved Context"):
+                st.json(message["context"])
+
+# Chat input for the user
+if prompt := st.chat_input("Ask a question about your document...", disabled=not st.session_state.rag_processor):
+    st.session_state.messages.append({"role": "user", "content": prompt})
+    
+    with st.chat_message("user"):
+        st.markdown(prompt)
+
+    with st.chat_message("assistant"):
+        with st.spinner("Thinking..."):
+            response = st.session_state.rag_processor.ask_question(prompt)
+            answer = response.get('answer', "Sorry, I couldn't find an answer.")
+            ordered_context = response.get('ordered_context', [])
+
+            st.markdown(answer)
+
+            with st.expander("Show Retrieved Context (Ordered by Relevance)"):
+                if ordered_context:
+                    for chunk in ordered_context:
+                        st.markdown(f"**Rank {chunk['rank']} - Relevance: {chunk['relevance_percentage']}%**")
+                        st.markdown(f"*Similarity Score: {chunk['similarity_score']:.4f}*")
+                        with st.container():
+                            st.text_area(
+                                f"Chunk {chunk['rank']} Content",
+                                value=chunk['content'],
+                                height=100,
+                                disabled=True,
+                                key=f"chunk_{chunk['rank']}_{hash(chunk['content'][:50])}"
+                            )
+                        if chunk['metadata']:
+                            page_num = chunk['metadata'].get('page', 'Unknown')
+                            source_file = chunk['metadata'].get('source', 'Unknown')
+                            chunk_id = chunk['metadata'].get('chunk_id', 'Unknown')
+                            approx_lines = chunk['metadata'].get('approx_lines', 'Unknown')
+                            filename = os.path.basename(source_file) if source_file != 'Unknown' else 'Unknown'
+
+                            st.markdown(f"""
+                            <div style="background-color: #e8f4fd; border: 1px solid #1f77b4; padding: 12px; border-radius: 6px; margin: 8px 0; color: #1f77b4;">
+                                <div style="font-weight: bold; margin-bottom: 4px;">
+                                    📄 <span style="color: #d62728;">{filename}</span> |
+                                    📍 Page <span style="color: #d62728;">{page_num + 1 if isinstance(page_num, int) else page_num}</span> |
+                                    📝 ~{approx_lines} lines |
+                                    🔍 Chunk #{chunk_id}
+                                </div>
+                                <div style="font-size: 0.85em; color: #666; margin-top: 4px;">
+                                    Text Preview: "{chunk['content'][:100]}{'...' if len(chunk['content']) > 100 else ''}"
+                                </div>
+                            </div>
+                            """, unsafe_allow_html=True)
+                        st.divider()
+                else:
+                    st.write("No context retrieved.")
+
+            st.session_state.messages.append({
+                "role": "assistant",
+                "content": answer,
+                "ordered_context": ordered_context
+            })
+
+# --- Upload Modal ---
+if st.session_state.show_upload_modal:
+    @st.dialog("📁 Upload Documents")
+    def upload_modal():
+        st.markdown("### Choose how you want to upload your documents:")
+
+        col1, col2 = st.columns(2)
+
+        with col1:
+            if st.button(
+                "📁\n\n**Upload Folder**\n\nSelect a folder containing PDF files",
+                use_container_width=True,
+                type="secondary",
+                key="folder_upload_btn"
+            ):
+                st.session_state.upload_mode = "folder"
+                st.rerun()
+
+        with col2:
+            if st.button(
+                "📄\n\n**Upload Files**\n\nSelect individual PDF files",
+                use_container_width=True,
+                type="secondary",
+                key="file_upload_btn"
+            ):
+                st.session_state.upload_mode = "files"
+                st.rerun()
+
+        # Handle folder upload
+        if st.session_state.upload_mode == "folder":
+            st.markdown("---")
+            st.markdown("### 📁 Folder Upload")
+
+            # Use file uploader for multiple files to simulate folder upload
+            uploaded_folder_files = st.file_uploader(
+                "Choose all PDF files from your folder:",
+                type="pdf",
+                accept_multiple_files=True,
+                help="Select all PDF files from the folder you want to process"
+            )
+
+            col1, col2, col3 = st.columns([1, 1, 1])
+
+            if uploaded_folder_files:
+                st.success(f"✅ {len(uploaded_folder_files)} file(s) selected")
+                for file in uploaded_folder_files:
+                    st.write(f"📄 {file.name}")
+
+                with col2:
+                    if st.button("✅ Select Files", type="primary", use_container_width=True):
+                        st.session_state.uploaded_files = uploaded_folder_files
+                        st.session_state.folder_path = None
+                        st.session_state.show_upload_modal = False
+                        st.session_state.upload_mode = None
+                        st.success("Files selected!")
+                        st.rerun()
+
+            with col3:
+                if st.button("❌ Cancel", use_container_width=True):
+                    st.session_state.show_upload_modal = False
+                    st.session_state.upload_mode = None
+                    st.rerun()
+
+        # Handle file upload
+        elif st.session_state.upload_mode == "files":
+            st.markdown("---")
+            st.markdown("### 📄 File Upload")
+
+            uploaded_files = st.file_uploader(
+                "Choose PDF files:",
+                type="pdf",
+                accept_multiple_files=True,
+                help="You can select multiple PDF files"
+            )
+
+            col1, col2, col3 = st.columns([1, 1, 1])
+
+            if uploaded_files:
+                st.success(f"✅ {len(uploaded_files)} file(s) selected")
+                for file in uploaded_files:
+                    st.write(f"📄 {file.name}")
+
+                with col2:
+                    if st.button("✅ Upload Files", type="primary", use_container_width=True):
+                        st.session_state.uploaded_files = uploaded_files
+                        st.session_state.folder_path = None
+                        st.session_state.show_upload_modal = False
+                        st.session_state.upload_mode = None
+                        st.success("Files uploaded!")
+                        st.rerun()
+
+            with col3:
+                if st.button("❌ Cancel", use_container_width=True):
+                    st.session_state.show_upload_modal = False
+                    st.session_state.upload_mode = None
+                    st.rerun()
+
+        # Close button at bottom
+        if st.session_state.upload_mode is None:
+            if st.button("❌ Close", use_container_width=True):
+                st.session_state.show_upload_modal = False
+                st.rerun()
+
     upload_modal()